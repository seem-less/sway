--- conflicted
+++ resolved
@@ -59,33 +59,6 @@
 
     let plan = pkg::BuildPlan::load_from_manifest(&manifest, locked, offline, SWAY_GIT_TAG)?;
 
-<<<<<<< HEAD
-    // If any cli parameter is passed by the user it overrides the selected build profile.
-    let mut config = &pkg::BuildConfig {
-        print_ir,
-        print_finalized_asm,
-        print_intermediate_asm,
-        silent: silent_mode,
-        time_phases,
-    };
-
-    // Check if any cli parameter is passed by the user if not fetch the build profile from manifest.
-    if !print_ir && !print_intermediate_asm && !print_finalized_asm && !silent_mode && !time_phases
-    {
-        config = manifest
-            .build_profile
-            .as_ref()
-            .and_then(|profiles| profiles.get(&selected_build_profile))
-            .unwrap_or_else(|| {
-                warn!(
-                    "provided profile option {} is not present in the manifest file. \
-                Using default config.",
-                    selected_build_profile
-                );
-                config
-            });
-    }
-=======
     // Retrieve the specified build profile
     let mut profile = manifest
         .build_profile(&selected_build_profile)
@@ -102,7 +75,7 @@
     profile.print_finalized_asm |= print_finalized_asm;
     profile.print_intermediate_asm |= print_intermediate_asm;
     profile.silent |= silent_mode;
->>>>>>> 91b8eee1
+    profile.time_phases |= time_phases;
 
     // Build it!
     let (compiled, source_map) = pkg::build(&plan, &profile, SWAY_GIT_TAG)?;
