use crate::cli::InitCommand;
<<<<<<< HEAD
use crate::utils::{defaults, program_type::ProgramType::*};
use anyhow::Result;
use forc_util::{println_green, validate_name};
use std::fs;
use std::path::{Path, PathBuf};
use sway_utils::constants;
use tracing::info;
=======
use crate::utils::{
    defaults,
    program_type::{ProgramType, ProgramType::*},
};
use anyhow::Result;
use forc_util::{print_light_blue, print_light_green, validate_name};
use serde::Deserialize;
use std::fs;
use std::path::Path;
use sway_utils::constants;

#[derive(Debug, Deserialize)]
#[serde(rename_all = "lowercase")]
enum FileType {
    File,
    Dir,
}

// Dead fields required for deserialization.
#[allow(dead_code)]
#[derive(serde::Deserialize, Debug)]
struct Links {
    git: String,
    html: String,
    #[serde(rename = "self")]
    cur: String,
}

// Dead fields required for deserialization.
#[allow(dead_code)]
#[derive(serde::Deserialize, Debug)]
struct ContentResponse {
    #[serde(rename = "_links")]
    links: Links,
    download_url: Option<String>,
    git_url: String,
    html_url: String,
    name: String,
    path: String,
    sha: String,
    size: u64,
    #[serde(rename = "type")]
    file_type: FileType,
    url: String,
}

#[allow(dead_code)]
#[derive(serde::Deserialize)]
struct GithubRepoResponse {
    sha: String,
    url: String,
    // We only care about the tree here
    tree: Vec<GithubTree>,
    truncated: bool,
}

#[allow(dead_code)]
#[derive(serde::Deserialize)]
struct GithubTree {
    mode: String,
    // We only care about the "path" which are files / directory names
    path: String,
    sha: String,
    size: Option<usize>,
    #[serde(rename = "type")]
    data_type: String,
    url: String,
}
>>>>>>> 9c331df4

fn print_welcome_message() {
    print_light_green("To compile, use `forc build`, and to run tests use `forc test`\n\n");

    print_light_blue("Read the Docs:\n");
    print_light_green("- Sway Book: ");
    print_light_blue("https://fuellabs.github.io/sway/latest\n");
    print_light_green("- Rust SDK Book: ");
    print_light_blue("https://fuellabs.github.io/fuels-rs/latest\n");
    print_light_green("- TypeScript SDK: ");
    print_light_blue("https://github.com/FuelLabs/fuels-ts\n\n");

    print_light_blue("Join the Community:\n");
    print_light_green("- Follow us @SwayLang: ");
    print_light_blue("https://twitter.com/SwayLang\n");
    print_light_green("- Ask questions in dev-chat on Discord: ");
    print_light_blue("https://discord.com/invite/xfpK4Pe\n\n");

    print_light_blue("Report Bugs:\n");
    print_light_green("- Sway Issues: ");
    print_light_blue("https://github.com/FuelLabs/sway/issues/new\n");
}

pub fn init(command: InitCommand) -> Result<()> {
<<<<<<< HEAD
    let project_dir = match &command.path {
        Some(p) => PathBuf::from(p),
        _ => std::env::current_dir().unwrap(),
    };

    let project_name = project_dir.to_str().unwrap().split('/').last().unwrap();

    validate_name(project_name, "project name")?;

    let program_type = match (
        command.contract,
        command.script,
        command.predicate,
        command.library,
    ) {
        (_, false, false, false) => Contract,
        (false, true, false, false) => Script,
        (false, false, true, false) => Predicate,
        (false, false, false, true) => Library,
        _ => anyhow::bail!(
            "Multiple types detected, please specify only one program type: \
        \n Possible Types:\n - contract\n - script\n - predicate\n - library"
        ),
    };
=======
    let project_name = command.project_name;
    validate_name(&project_name, "project name")?;

    let program_type = match (
        command.contract,
        command.script,
        command.predicate,
        command.library,
    ) {
        (_, false, false, false) => Contract,
        (false, true, false, false) => Script,
        (false, false, true, false) => Predicate,
        (false, false, false, true) => Library,
        _ => anyhow::bail!(
            "Multiple types detected, please specify only one program type: \
                \n Possible Types:\n - contract\n - script\n - predicate\n - library"
        ),
    };

    init_new_project(project_name, program_type)
}

pub(crate) fn init_new_project(project_name: String, program_type: ProgramType) -> Result<()> {
    let neat_name: String = project_name.split('/').last().unwrap().to_string();
>>>>>>> 9c331df4

    // Make a new directory for the project
    fs::create_dir_all(Path::new(&project_dir).join("src"))?;

    // Insert default manifest file
    match program_type {
        Library => fs::write(
            Path::new(&project_dir).join(constants::MANIFEST_FILE_NAME),
            defaults::default_manifest(project_name, constants::LIB_ENTRY),
        )?,
        _ => fs::write(
            Path::new(&project_dir).join(constants::MANIFEST_FILE_NAME),
            defaults::default_manifest(project_name, constants::MAIN_ENTRY),
        )?,
    }

    match program_type {
        Contract => fs::write(
            Path::new(&project_dir)
                .join("src")
                .join(constants::MAIN_ENTRY),
            defaults::default_contract(),
        )?,
        Script => fs::write(
            Path::new(&project_dir)
                .join("src")
                .join(constants::MAIN_ENTRY),
            defaults::default_script(),
        )?,
        Library => fs::write(
            Path::new(&project_dir)
                .join("src")
                .join(constants::LIB_ENTRY),
            defaults::default_library(project_name),
        )?,
        Predicate => fs::write(
            Path::new(&project_dir)
                .join("src")
                .join(constants::MAIN_ENTRY),
            defaults::default_predicate(),
        )?,
    }

<<<<<<< HEAD
    println_green(&format!(
        "Successfully created {program_type}: {project_name}",
=======
    // Insert default test function
    fs::write(
        Path::new(&project_name).join("tests").join("harness.rs"),
        defaults::default_test_program(&project_name),
    )?;

    // Ignore default `out` and `target` directories created by forc and cargo.
    fs::write(
        Path::new(&project_name).join(".gitignore"),
        defaults::default_gitignore(),
    )?;

    print_light_green(&format!(
        "\nSuccessfully created {program_type}: {project_name}\n",
>>>>>>> 9c331df4
    ));

    print_welcome_message();

    Ok(())
}<|MERGE_RESOLUTION|>--- conflicted
+++ resolved
@@ -1,5 +1,4 @@
 use crate::cli::InitCommand;
-<<<<<<< HEAD
 use crate::utils::{defaults, program_type::ProgramType::*};
 use anyhow::Result;
 use forc_util::{println_green, validate_name};
@@ -7,101 +6,35 @@
 use std::path::{Path, PathBuf};
 use sway_utils::constants;
 use tracing::info;
-=======
-use crate::utils::{
-    defaults,
-    program_type::{ProgramType, ProgramType::*},
-};
-use anyhow::Result;
-use forc_util::{print_light_blue, print_light_green, validate_name};
-use serde::Deserialize;
-use std::fs;
-use std::path::Path;
-use sway_utils::constants;
-
-#[derive(Debug, Deserialize)]
-#[serde(rename_all = "lowercase")]
-enum FileType {
-    File,
-    Dir,
-}
-
-// Dead fields required for deserialization.
-#[allow(dead_code)]
-#[derive(serde::Deserialize, Debug)]
-struct Links {
-    git: String,
-    html: String,
-    #[serde(rename = "self")]
-    cur: String,
-}
-
-// Dead fields required for deserialization.
-#[allow(dead_code)]
-#[derive(serde::Deserialize, Debug)]
-struct ContentResponse {
-    #[serde(rename = "_links")]
-    links: Links,
-    download_url: Option<String>,
-    git_url: String,
-    html_url: String,
-    name: String,
-    path: String,
-    sha: String,
-    size: u64,
-    #[serde(rename = "type")]
-    file_type: FileType,
-    url: String,
-}
-
-#[allow(dead_code)]
-#[derive(serde::Deserialize)]
-struct GithubRepoResponse {
-    sha: String,
-    url: String,
-    // We only care about the tree here
-    tree: Vec<GithubTree>,
-    truncated: bool,
-}
-
-#[allow(dead_code)]
-#[derive(serde::Deserialize)]
-struct GithubTree {
-    mode: String,
-    // We only care about the "path" which are files / directory names
-    path: String,
-    sha: String,
-    size: Option<usize>,
-    #[serde(rename = "type")]
-    data_type: String,
-    url: String,
-}
->>>>>>> 9c331df4
 
 fn print_welcome_message() {
-    print_light_green("To compile, use `forc build`, and to run tests use `forc test`\n\n");
+    let read_the_docs = format!(
+        "Read the Docs:\n- {}\n- {}\n- {}",
+        "Sway Book: https://fuellabs.github.io/sway/latest",
+        "Rust SDK Book: https://fuellabs.github.io/fuels-rs/latest",
+        "TypeScript SDK: https://github.com/FuelLabs/fuels-ts"
+    );
 
-    print_light_blue("Read the Docs:\n");
-    print_light_green("- Sway Book: ");
-    print_light_blue("https://fuellabs.github.io/sway/latest\n");
-    print_light_green("- Rust SDK Book: ");
-    print_light_blue("https://fuellabs.github.io/fuels-rs/latest\n");
-    print_light_green("- TypeScript SDK: ");
-    print_light_blue("https://github.com/FuelLabs/fuels-ts\n\n");
+    let join_the_community = format!(
+        "Join the Community:\n- Follow us {}
+- Ask questions in dev-chat on {}",
+        "@SwayLang: https://twitter.com/SwayLang", "Discord: https://discord.com/invite/xfpK4Pe"
+    );
 
-    print_light_blue("Join the Community:\n");
-    print_light_green("- Follow us @SwayLang: ");
-    print_light_blue("https://twitter.com/SwayLang\n");
-    print_light_green("- Ask questions in dev-chat on Discord: ");
-    print_light_blue("https://discord.com/invite/xfpK4Pe\n\n");
+    let report_bugs = format!(
+        "Report Bugs:\n- {}",
+        "Sway Issues: https://github.com/FuelLabs/sway/issues/new"
+    );
 
-    print_light_blue("Report Bugs:\n");
-    print_light_green("- Sway Issues: ");
-    print_light_blue("https://github.com/FuelLabs/sway/issues/new\n");
+    let try_forc = "To compile, use `forc build`, and to run tests use `forc test`";
+
+    info!(
+        "\n{}\n\n----\n\n{}\n\n{}\n\n{}\n\n",
+        try_forc, read_the_docs, join_the_community, report_bugs
+    );
 }
 
 pub fn init(command: InitCommand) -> Result<()> {
-<<<<<<< HEAD
     let project_dir = match &command.path {
         Some(p) => PathBuf::from(p),
         _ => std::env::current_dir().unwrap(),
@@ -126,32 +59,6 @@
         \n Possible Types:\n - contract\n - script\n - predicate\n - library"
         ),
     };
-=======
-    let project_name = command.project_name;
-    validate_name(&project_name, "project name")?;
-
-    let program_type = match (
-        command.contract,
-        command.script,
-        command.predicate,
-        command.library,
-    ) {
-        (_, false, false, false) => Contract,
-        (false, true, false, false) => Script,
-        (false, false, true, false) => Predicate,
-        (false, false, false, true) => Library,
-        _ => anyhow::bail!(
-            "Multiple types detected, please specify only one program type: \
-                \n Possible Types:\n - contract\n - script\n - predicate\n - library"
-        ),
-    };
-
-    init_new_project(project_name, program_type)
-}
-
-pub(crate) fn init_new_project(project_name: String, program_type: ProgramType) -> Result<()> {
-    let neat_name: String = project_name.split('/').last().unwrap().to_string();
->>>>>>> 9c331df4
 
     // Make a new directory for the project
     fs::create_dir_all(Path::new(&project_dir).join("src"))?;
@@ -195,25 +102,8 @@
         )?,
     }
 
-<<<<<<< HEAD
     println_green(&format!(
         "Successfully created {program_type}: {project_name}",
-=======
-    // Insert default test function
-    fs::write(
-        Path::new(&project_name).join("tests").join("harness.rs"),
-        defaults::default_test_program(&project_name),
-    )?;
-
-    // Ignore default `out` and `target` directories created by forc and cargo.
-    fs::write(
-        Path::new(&project_name).join(".gitignore"),
-        defaults::default_gitignore(),
-    )?;
-
-    print_light_green(&format!(
-        "\nSuccessfully created {program_type}: {project_name}\n",
->>>>>>> 9c331df4
     ));
 
     print_welcome_message();
