--- conflicted
+++ resolved
@@ -27,14 +27,6 @@
         Data { value: false } => { 0 },
         Data { value } => { 4 },
     };
-<<<<<<< HEAD
-    // // should fail
-    // let e = match c {
-    //     Data { value: 1u64 } => { false },
-    //     Data { value } => { true },
-    // };
-=======
->>>>>>> 53361ee7
 
     d
 }