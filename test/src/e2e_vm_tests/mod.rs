--- conflicted
+++ resolved
@@ -555,12 +555,9 @@
         "should_fail/recursive_enum",
         "should_fail/recursive_struct",
         "should_fail/recursive_type_chain",
-<<<<<<< HEAD
+        "should_fail/better_type_error_message",
         "should_fail/multiple_impl_abi",
         "should_fail/multiple_impl_fns",
-=======
-        "should_fail/better_type_error_message",
->>>>>>> 042db3ba
     ];
     number_of_tests_run += negative_project_names.iter().fold(0, |acc, name| {
         if filter(name) {
