--- conflicted
+++ resolved
@@ -551,13 +551,10 @@
         "should_fail/recursive_enum",
         "should_fail/recursive_struct",
         "should_fail/recursive_type_chain",
-<<<<<<< HEAD
+        "should_fail/better_type_error_message",
         "should_fail/repeated_enum_variant",
         "should_fail/repeated_storage_field",
         "should_fail/repeated_struct_field",
-=======
-        "should_fail/better_type_error_message",
->>>>>>> 042db3ba
     ];
     number_of_tests_run += negative_project_names.iter().fold(0, |acc, name| {
         if filter(name) {
