--- conflicted
+++ resolved
@@ -58,20 +58,13 @@
     /// Instead, prefer to use pattern matching and handle the [`Err`]
     /// case explicitly.
     fn unwrap(self) -> T {
-<<<<<<< HEAD
         match self {
             Result::Ok(inner_value) => {
                 inner_value
             },
             Result::Err(_) => {
-                panic(0);
+                revert(0);
             }
-=======
-        if let Result::Ok(inner_value) = self {
-            inner_value
-        } else {
-            revert(0);
->>>>>>> 46344511
         }
     }
 }