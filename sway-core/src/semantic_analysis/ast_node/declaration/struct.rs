use crate::{
<<<<<<< HEAD
    error::{err, ok},
=======
    error::*,
>>>>>>> dabf2014
    namespace::Items,
    parse_tree::*,
    semantic_analysis::{ast_node::copy_types::TypeMapping, insert_type_parameters, CopyTypes},
    type_engine::*,
    CompileError, CompileResult, Ident, Namespace,
};
use fuels_types::Property;
use std::hash::{Hash, Hasher};
use sway_types::Span;

use super::{monomorphize_inner, CreateTypeId, EnforceTypeArguments, MonomorphizeHelper};

#[derive(Clone, Debug, Eq)]
pub struct TypedStructDeclaration {
    pub(crate) name: Ident,
    pub(crate) fields: Vec<TypedStructField>,
    pub(crate) type_parameters: Vec<TypeParameter>,
    pub(crate) visibility: Visibility,
    pub(crate) span: Span,
}

// NOTE: Hash and PartialEq must uphold the invariant:
// k1 == k2 -> hash(k1) == hash(k2)
// https://doc.rust-lang.org/std/collections/struct.HashMap.html
impl PartialEq for TypedStructDeclaration {
    fn eq(&self, other: &Self) -> bool {
        self.name == other.name
            && self.fields == other.fields
            && self.type_parameters == other.type_parameters
            && self.visibility == other.visibility
    }
}

impl CopyTypes for TypedStructDeclaration {
    fn copy_types(&mut self, type_mapping: &TypeMapping) {
        self.fields
            .iter_mut()
            .for_each(|x| x.copy_types(type_mapping));
    }
}

impl CreateTypeId for TypedStructDeclaration {
    fn create_type_id(&self) -> TypeId {
        insert_type(TypeInfo::Struct {
            name: self.name.clone(),
            fields: self.fields.clone(),
            type_parameters: self.type_parameters.clone(),
        })
    }
}

impl MonomorphizeHelper for TypedStructDeclaration {
    type Output = TypedStructDeclaration;

    fn type_parameters(&self) -> &[TypeParameter] {
        &self.type_parameters
    }

    fn name(&self) -> &Ident {
        &self.name
    }

    fn span(&self) -> &Span {
        &self.span
    }

    fn monomorphize_inner(self, type_mapping: &TypeMapping, namespace: &mut Items) -> Self::Output {
        monomorphize_inner(self, type_mapping, namespace)
    }
}

impl TypedStructDeclaration {
    pub(crate) fn type_check(
        decl: StructDeclaration,
        namespace: &mut Namespace,
        self_type: TypeId,
    ) -> CompileResult<TypedStructDeclaration> {
        let mut warnings = vec![];
        let mut errors = vec![];

        // create a namespace for the decl, used to create a scope for generics
        let mut decl_namespace = namespace.clone();

        // insert the generics into the decl namespace and
        // check to see if the type parameters shadow one another
        for type_parameter in decl.type_parameters.iter() {
            check!(
                decl_namespace
                    .insert_symbol(type_parameter.name_ident.clone(), type_parameter.into()),
                continue,
                warnings,
                errors
            );
        }

        // create the type parameters type mapping of custom types to generic types
        let type_mapping = insert_type_parameters(&decl.type_parameters);
        let fields = decl
            .fields
            .into_iter()
            .map(|field| {
                let StructField {
                    name,
                    r#type,
                    span,
                    type_span,
                } = field;
                let r#type = match r#type.matches_type_parameter(&type_mapping) {
                    Some(matching_id) => insert_type(TypeInfo::Ref(matching_id, type_span)),
                    None => check!(
                        decl_namespace.resolve_type_with_self(
                            r#type,
                            self_type,
                            &type_span,
                            EnforceTypeArguments::No
                        ),
                        insert_type(TypeInfo::ErrorRecovery),
                        warnings,
                        errors,
                    ),
                };
                TypedStructField { name, r#type, span }
            })
            .collect::<Vec<_>>();

        // create the struct decl
        let decl = TypedStructDeclaration {
            name: decl.name.clone(),
            type_parameters: decl.type_parameters.clone(),
            fields,
            visibility: decl.visibility,
            span: decl.span,
        };

        ok(decl, warnings, errors)
    }

    pub(crate) fn expect_field(&self, field_to_access: &Ident) -> CompileResult<&TypedStructField> {
        let warnings = vec![];
        let mut errors = vec![];
        match self
            .fields
            .iter()
            .find(|TypedStructField { name, .. }| name.as_str() == field_to_access.as_str())
        {
            Some(field) => ok(field, warnings, errors),
            None => {
                errors.push(CompileError::FieldNotFound {
                    available_fields: self
                        .fields
                        .iter()
                        .map(|TypedStructField { name, .. }| name.to_string())
                        .collect::<Vec<_>>()
                        .join("\n"),
                    field_name: field_to_access.clone(),
                    struct_name: self.name.clone(),
                });
                err(warnings, errors)
            }
        }
    }
}

#[derive(Debug, Clone, Eq)]
pub struct TypedStructField {
    pub(crate) name: Ident,
    pub(crate) r#type: TypeId,
    pub(crate) span: Span,
}

// NOTE: Hash and PartialEq must uphold the invariant:
// k1 == k2 -> hash(k1) == hash(k2)
// https://doc.rust-lang.org/std/collections/struct.HashMap.html
impl Hash for TypedStructField {
    fn hash<H: Hasher>(&self, state: &mut H) {
        self.name.hash(state);
        look_up_type_id(self.r#type).hash(state);
    }
}

// NOTE: Hash and PartialEq must uphold the invariant:
// k1 == k2 -> hash(k1) == hash(k2)
// https://doc.rust-lang.org/std/collections/struct.HashMap.html
impl PartialEq for TypedStructField {
    fn eq(&self, other: &Self) -> bool {
        self.name == other.name && look_up_type_id(self.r#type) == look_up_type_id(other.r#type)
    }
}

impl CopyTypes for TypedStructField {
    fn copy_types(&mut self, type_mapping: &TypeMapping) {
        self.r#type = match look_up_type_id(self.r#type).matches_type_parameter(type_mapping) {
            Some(matching_id) => insert_type(TypeInfo::Ref(matching_id, self.span.clone())),
            None => {
                let ty = TypeInfo::Ref(
                    insert_type(look_up_type_id_raw(self.r#type)),
                    self.span.clone(),
                );
                insert_type(ty)
            }
        };
    }
}

impl TypedStructField {
    pub fn generate_json_abi(&self) -> Property {
        Property {
            name: self.name.to_string(),
            type_field: self.r#type.json_abi_str(),
            components: self.r#type.generate_json_abi(),
        }
    }
}<|MERGE_RESOLUTION|>--- conflicted
+++ resolved
@@ -1,9 +1,5 @@
 use crate::{
-<<<<<<< HEAD
-    error::{err, ok},
-=======
     error::*,
->>>>>>> dabf2014
     namespace::Items,
     parse_tree::*,
     semantic_analysis::{ast_node::copy_types::TypeMapping, insert_type_parameters, CopyTypes},
