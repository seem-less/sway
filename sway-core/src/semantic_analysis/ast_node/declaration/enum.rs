--- conflicted
+++ resolved
@@ -1,9 +1,5 @@
 use crate::{
-<<<<<<< HEAD
-    error::{err, ok},
-=======
     error::*,
->>>>>>> 17b9e247
     namespace::Items,
     parse_tree::*,
     semantic_analysis::{
@@ -17,11 +13,7 @@
 use std::hash::{Hash, Hasher};
 use sway_types::Span;
 
-<<<<<<< HEAD
 use super::{monomorphize_inner, CreateTypeId, MonomorphizeHelper};
-=======
-use super::{CreateTypeId, MonomorphizeHelper};
->>>>>>> 17b9e247
 
 #[derive(Clone, Debug, Eq)]
 pub struct TypedEnumDeclaration {
@@ -67,36 +59,6 @@
 
     fn type_parameters(&self) -> &[TypeParameter] {
         &self.type_parameters
-<<<<<<< HEAD
-=======
-    }
-
-    fn name(&self) -> &Ident {
-        &self.name
-    }
-
-    fn span(&self) -> &Span {
-        &self.span
-    }
-
-    fn monomorphize_inner(self, type_mapping: &TypeMapping, namespace: &mut Items) -> Self::Output {
-        let old_type_id = self.create_type_id();
-        let mut new_decl = self;
-        new_decl.copy_types(type_mapping);
-        namespace.copy_methods_to_type(
-            look_up_type_id(old_type_id),
-            look_up_type_id(new_decl.create_type_id()),
-            type_mapping,
-        );
-        new_decl
-    }
-}
-
-impl TypedEnumDeclaration {
-    pub(crate) fn monomorphize(&self, namespace: &mut namespace::Items) -> Self {
-        let type_mapping = insert_type_parameters(&self.type_parameters);
-        self.clone().monomorphize_inner(&type_mapping, namespace)
->>>>>>> 17b9e247
     }
 
     fn name(&self) -> &Ident {
@@ -119,7 +81,6 @@
         self_type: TypeId,
     ) -> CompileResult<TypedEnumDeclaration> {
         let mut errors = vec![];
-<<<<<<< HEAD
         let mut warnings = vec![];
 
         // create a namespace for the decl, used to create a scope for generics
@@ -135,22 +96,6 @@
                 warnings,
                 errors
             );
-=======
-        let type_mapping = insert_type_parameters(&self.type_parameters);
-        let mut new_decl = self.clone().monomorphize_inner(&type_mapping, namespace);
-        let type_arguments_span = type_arguments
-            .iter()
-            .map(|x| x.span.clone())
-            .reduce(Span::join)
-            .unwrap_or_else(|| self.span.clone());
-        if type_mapping.len() != type_arguments.len() {
-            errors.push(CompileError::IncorrectNumberOfTypeArguments {
-                given: type_arguments.len(),
-                expected: type_mapping.len(),
-                span: type_arguments_span,
-            });
-            return err(warnings, errors);
->>>>>>> 17b9e247
         }
 
         let mut variants_buf = vec![];
@@ -179,7 +124,6 @@
         };
         ok(decl, warnings, errors)
     }
-<<<<<<< HEAD
 
     pub(crate) fn expect_variant_from_name(
         &self,
@@ -203,8 +147,6 @@
             }
         }
     }
-=======
->>>>>>> 17b9e247
 }
 
 #[derive(Debug, Clone, Eq)]
@@ -264,7 +206,7 @@
         let mut warnings = vec![];
         let mut errors = vec![];
         let enum_variant_type = match variant.r#type.matches_type_parameter(type_mapping) {
-            Some(matching_id) => insert_type(TypeInfo::Ref(matching_id)),
+            Some(matching_id) => insert_type(TypeInfo::Ref(matching_id, span)),
             None => {
                 check!(
                     namespace.resolve_type_with_self(
