--- conflicted
+++ resolved
@@ -3,23 +3,18 @@
 mod monomorphize;
 mod storage;
 mod variable;
-pub(crate) use create_type_id::CreateTypeId;
 pub use function::*;
-pub(crate) use monomorphize::Monomorphize;
 pub use storage::*;
 pub use variable::*;
 
-use self::monomorphize::MonomorphizeHelper;
-
-use super::{
-    impl_trait::Mode, insert_type_parameters, CopyTypes, TypeMapping, TypedCodeBlock,
-    TypedExpression,
+pub(crate) use self::{
+    create_type_id::CreateTypeId,
+    monomorphize::{Monomorphize, MonomorphizeHelper},
 };
+
+use super::{impl_trait::Mode, CopyTypes, TypeMapping, TypedCodeBlock, TypedExpression};
 use crate::{
-    error::*,
-    parse_tree::*,
-    semantic_analysis::{namespace, TypeCheckedStorageReassignment},
-    type_engine::*,
+    error::*, parse_tree::*, semantic_analysis::TypeCheckedStorageReassignment, type_engine::*,
     Ident,
 };
 use derivative::Derivative;
@@ -76,16 +71,6 @@
             StorageDeclaration(..) => (),
             StorageReassignment(..) => (),
             GenericTypeForFunctionScope { .. } | ErrorRecovery => (),
-        }
-    }
-
-    /// Attempt to retrieve the declaration as an enum declaration.
-    ///
-    /// Returns `None` if `self` is not of variant `EnumDeclaration`.
-    pub(crate) fn as_enum(&self) -> Option<&TypedEnumDeclaration> {
-        match self {
-            TypedDeclaration::EnumDeclaration(ref decl) => Some(decl),
-            _ => None,
         }
     }
 }
@@ -237,6 +222,122 @@
             | StructDeclaration(TypedStructDeclaration { visibility, .. }) => *visibility,
         }
     }
+
+    /// Attempt to retrieve the declaration as an enum declaration.
+    ///
+    /// Returns `None` if `self` is not an `TypedEnumDeclaration`.
+    pub(crate) fn as_enum(&self) -> Option<&TypedEnumDeclaration> {
+        match self {
+            TypedDeclaration::EnumDeclaration(decl) => Some(decl),
+            _ => None,
+        }
+    }
+
+    /// Attempt to retrieve the declaration as a struct declaration.
+    ///
+    /// Returns `None` if `self` is not a `TypedStructDeclaration`.
+    #[allow(dead_code)]
+    pub(crate) fn as_struct(&self) -> Option<&TypedStructDeclaration> {
+        match self {
+            TypedDeclaration::StructDeclaration(decl) => Some(decl),
+            _ => None,
+        }
+    }
+
+    /// Attempt to retrieve the declaration as a function declaration.
+    ///
+    /// Returns `None` if `self` is not a `TypedFunctionDeclaration`.
+    #[allow(dead_code)]
+    pub(crate) fn as_function(&self) -> Option<&TypedFunctionDeclaration> {
+        match self {
+            TypedDeclaration::FunctionDeclaration(decl) => Some(decl),
+            _ => None,
+        }
+    }
+
+    /// Attempt to retrieve the declaration as a variable declaration.
+    ///
+    /// Returns `None` if `self` is not a `TypedVariableDeclaration`.
+    #[allow(dead_code)]
+    pub(crate) fn as_variable(&self) -> Option<&TypedVariableDeclaration> {
+        match self {
+            TypedDeclaration::VariableDeclaration(decl) => Some(decl),
+            _ => None,
+        }
+    }
+
+    /// Retrieves the declaration as an enum declaration.
+    ///
+    /// Returns an error if `self` is not a `TypedEnumDeclaration`.
+    pub(crate) fn expect_enum(&self) -> CompileResult<&TypedEnumDeclaration> {
+        let warnings = vec![];
+        let mut errors = vec![];
+        match self {
+            TypedDeclaration::EnumDeclaration(decl) => ok(decl, warnings, errors),
+            decl => {
+                errors.push(CompileError::DeclIsNotAnEnum {
+                    actually: decl.friendly_name().to_string(),
+                    span: decl.span(),
+                });
+                err(warnings, errors)
+            }
+        }
+    }
+
+    /// Retrieves the declaration as a struct declaration.
+    ///
+    /// Returns an error if `self` is not a `TypedStructDeclaration`.
+    pub(crate) fn expect_struct(&self) -> CompileResult<&TypedStructDeclaration> {
+        let warnings = vec![];
+        let mut errors = vec![];
+        match self {
+            TypedDeclaration::StructDeclaration(decl) => ok(decl, warnings, errors),
+            decl => {
+                errors.push(CompileError::DeclIsNotAStruct {
+                    actually: decl.friendly_name().to_string(),
+                    span: decl.span(),
+                });
+                err(warnings, errors)
+            }
+        }
+    }
+
+    /// Retrieves the declaration as a function declaration.
+    ///
+    /// Returns an error if `self` is not a `TypedFunctionDeclaration`.
+    #[allow(dead_code)]
+    pub(crate) fn expect_function(&self) -> CompileResult<&TypedFunctionDeclaration> {
+        let warnings = vec![];
+        let mut errors = vec![];
+        match self {
+            TypedDeclaration::FunctionDeclaration(decl) => ok(decl, warnings, errors),
+            decl => {
+                errors.push(CompileError::DeclIsNotAFunction {
+                    actually: decl.friendly_name().to_string(),
+                    span: decl.span(),
+                });
+                err(warnings, errors)
+            }
+        }
+    }
+
+    /// Retrieves the declaration as a variable declaration.
+    ///
+    /// Returns an error if `self` is not a `TypedVariableDeclaration`.
+    pub(crate) fn expect_variable(&self) -> CompileResult<&TypedVariableDeclaration> {
+        let warnings = vec![];
+        let mut errors = vec![];
+        match self {
+            TypedDeclaration::VariableDeclaration(decl) => ok(decl, warnings, errors),
+            decl => {
+                errors.push(CompileError::DeclIsNotAVariable {
+                    actually: decl.friendly_name().to_string(),
+                    span: decl.span(),
+                });
+                err(warnings, errors)
+            }
+        }
+    }
 }
 
 /// A `TypedAbiDeclaration` contains the type-checked version of the parse tree's `AbiDeclaration`.
@@ -288,83 +389,8 @@
     }
 }
 
-<<<<<<< HEAD
 impl CopyTypes for TypedStructDeclaration {
     fn copy_types(&mut self, type_mapping: &TypeMapping) {
-=======
-impl TypedStructDeclaration {
-    pub(crate) fn monomorphize(
-        &self,
-        namespace: &mut namespace::Items,
-        type_arguments: &[TypeArgument],
-        self_type: Option<TypeId>,
-    ) -> CompileResult<Self> {
-        let mut warnings = vec![];
-        let mut errors = vec![];
-        let type_mapping = insert_type_parameters(&self.type_parameters);
-        let new_decl = Self::monomorphize_inner(self, namespace, &type_mapping);
-        let type_arguments_span = type_arguments
-            .iter()
-            .map(|x| x.span.clone())
-            .reduce(Span::join)
-            .unwrap_or_else(|| self.span.clone());
-        if !type_arguments.is_empty() {
-            if type_mapping.len() != type_arguments.len() {
-                errors.push(CompileError::IncorrectNumberOfTypeArguments {
-                    given: type_arguments.len(),
-                    expected: type_mapping.len(),
-                    span: type_arguments_span,
-                });
-                return err(warnings, errors);
-            }
-            for ((_, interim_type), type_argument) in type_mapping.iter().zip(type_arguments.iter())
-            {
-                match self_type {
-                    Some(self_type) => {
-                        let (mut new_warnings, new_errors) = unify_with_self(
-                            *interim_type,
-                            type_argument.type_id,
-                            self_type,
-                            &type_argument.span,
-                            "Type argument is not assignable to generic type parameter.",
-                        );
-                        warnings.append(&mut new_warnings);
-                        errors.append(&mut new_errors.into_iter().map(|x| x.into()).collect());
-                    }
-                    None => {
-                        let (mut new_warnings, new_errors) = unify(
-                            *interim_type,
-                            type_argument.type_id,
-                            &type_argument.span,
-                            "Type argument is not assignable to generic type parameter.",
-                        );
-                        warnings.append(&mut new_warnings);
-                        errors.append(&mut new_errors.into_iter().map(|x| x.into()).collect());
-                    }
-                }
-            }
-        }
-        ok(new_decl, warnings, errors)
-    }
-
-    fn monomorphize_inner(
-        &self,
-        namespace: &mut namespace::Items,
-        type_mapping: &[(TypeParameter, usize)],
-    ) -> Self {
-        let old_type_id = self.type_id();
-        let mut new_decl = self.clone();
-        new_decl.copy_types(type_mapping);
-        namespace.copy_methods_to_type(
-            look_up_type_id(old_type_id),
-            look_up_type_id(new_decl.type_id()),
-            type_mapping,
-        );
-        new_decl
-    }
-
-    pub(crate) fn copy_types(&mut self, type_mapping: &[(TypeParameter, TypeId)]) {
->>>>>>> f6b03660
         self.fields
             .iter_mut()
             .for_each(|x| x.copy_types(type_mapping));
@@ -487,7 +513,6 @@
     }
 }
 
-<<<<<<< HEAD
 impl CopyTypes for TypedEnumDeclaration {
     fn copy_types(&mut self, type_mapping: &TypeMapping) {
         self.variants
@@ -520,141 +545,6 @@
 }
 
 impl TypedEnumDeclaration {
-    pub(crate) fn monomorphize(
-        self,
-        type_arguments: Vec<TypeArgument>,
-        enforce_type_arguments: bool,
-        namespace: &NamespaceRef,
-=======
-impl TypedEnumDeclaration {
-    pub(crate) fn monomorphize(&self, namespace: &mut namespace::Items) -> Self {
-        let type_mapping = insert_type_parameters(&self.type_parameters);
-        Self::monomorphize_inner(self, namespace, &type_mapping)
-    }
-
-    pub(crate) fn monomorphize_with_type_arguments(
-        &self,
-        namespace: &mut namespace::Items,
-        type_arguments: &[TypeArgument],
->>>>>>> f6b03660
-        self_type: Option<TypeId>,
-        call_site_span: Option<&Span>,
-    ) -> CompileResult<Self> {
-        let mut warnings = vec![];
-        let mut errors = vec![];
-        match (self.type_parameters.is_empty(), type_arguments.is_empty()) {
-            (true, true) => ok(self, warnings, errors),
-            (false, true) => {
-                if enforce_type_arguments {
-                    errors.push(CompileError::NeedsTypeArguments {
-                        name: self.name.clone(),
-                        span: call_site_span.unwrap_or_else(|| self.name.span()).clone(),
-                    });
-                    return err(warnings, errors);
-                }
-                let type_mapping = insert_type_parameters(&self.type_parameters);
-                let new_decl = self.monomorphize_inner(&type_mapping, namespace);
-                ok(new_decl, warnings, errors)
-            }
-            (true, false) => {
-                let type_arguments_span = type_arguments
-                    .iter()
-                    .map(|x| x.span.clone())
-                    .reduce(Span::join)
-                    .unwrap_or_else(|| self.span.clone());
-                errors.push(CompileError::DoesNotTakeTypeArguments {
-                    name: self.name,
-                    span: type_arguments_span,
-                });
-                err(warnings, errors)
-            }
-            (false, false) => {
-                let mut type_arguments = type_arguments;
-                for type_argument in type_arguments.iter_mut() {
-                    let type_id = match self_type {
-                        Some(self_type) => namespace.resolve_type_with_self(
-                            look_up_type_id(type_argument.type_id),
-                            self_type,
-                            &type_argument.span,
-                            enforce_type_arguments,
-                        ),
-                        None => namespace
-                            .resolve_type_without_self(&look_up_type_id(type_argument.type_id)),
-                    };
-                    type_argument.type_id = check!(
-                        type_id,
-                        insert_type(TypeInfo::ErrorRecovery),
-                        warnings,
-                        errors
-                    );
-                }
-                let type_arguments_span = type_arguments
-                    .iter()
-                    .map(|x| x.span.clone())
-                    .reduce(Span::join)
-                    .unwrap_or_else(|| self.span.clone());
-                if self.type_parameters.len() != type_arguments.len() {
-                    errors.push(CompileError::IncorrectNumberOfTypeArguments {
-                        given: type_arguments.len(),
-                        expected: self.type_parameters.len(),
-                        span: type_arguments_span,
-                    });
-                    return err(warnings, errors);
-                }
-                let type_mapping = insert_type_parameters(&self.type_parameters);
-                let new_decl = self.monomorphize_inner(&type_mapping, namespace);
-                for ((_, interim_type), type_argument) in
-                    type_mapping.iter().zip(type_arguments.iter())
-                {
-                    match self_type {
-                        Some(self_type) => {
-                            let (mut new_warnings, new_errors) = unify_with_self(
-                                *interim_type,
-                                type_argument.type_id,
-                                self_type,
-                                &type_argument.span,
-                                "Type argument is not assignable to generic type parameter.",
-                            );
-                            warnings.append(&mut new_warnings);
-                            errors.append(&mut new_errors.into_iter().map(|x| x.into()).collect());
-                        }
-                        None => {
-                            let (mut new_warnings, new_errors) = unify(
-                                *interim_type,
-                                type_argument.type_id,
-                                &type_argument.span,
-                                "Type argument is not assignable to generic type parameter.",
-                            );
-                            warnings.append(&mut new_warnings);
-                            errors.append(&mut new_errors.into_iter().map(|x| x.into()).collect());
-                        }
-                    }
-                }
-                ok(new_decl, warnings, errors)
-            }
-        }
-    }
-
-<<<<<<< HEAD
-    fn monomorphize_inner(self, type_mapping: &TypeMapping, namespace: &NamespaceRef) -> Self {
-=======
-    fn monomorphize_inner(
-        &self,
-        namespace: &mut namespace::Items,
-        type_mapping: &[(TypeParameter, usize)],
-    ) -> Self {
->>>>>>> f6b03660
-        let old_type_id = self.type_id();
-        let mut new_decl = self;
-        new_decl.copy_types(type_mapping);
-        namespace.copy_methods_to_type(
-            look_up_type_id(old_type_id),
-            look_up_type_id(new_decl.type_id()),
-            type_mapping,
-        );
-        new_decl
-    }
-
     pub(crate) fn expect_variant_from_name(
         self,
         variant_name: &Ident,
