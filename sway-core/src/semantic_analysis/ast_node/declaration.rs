<<<<<<< HEAD
mod create_type_id;
=======
>>>>>>> a23200d8
mod r#enum;
mod function;
mod storage;
mod r#struct;
mod variable;
pub(crate) use create_type_id::*;
pub use function::*;
pub use r#enum::*;
pub use r#struct::*;
pub use storage::*;
pub use variable::*;

use super::{
    copy_types::TypeMapping, impl_trait::Mode, CopyTypes, TypedCodeBlock, TypedExpression,
};
use crate::{
    error::*, parse_tree::*, semantic_analysis::TypeCheckedStorageReassignment, type_engine::*,
    Ident,
};
use derivative::Derivative;
use sway_types::Span;

#[derive(Clone, Debug, PartialEq, Eq)]
pub enum TypedDeclaration {
    VariableDeclaration(TypedVariableDeclaration),
    ConstantDeclaration(TypedConstantDeclaration),
    FunctionDeclaration(TypedFunctionDeclaration),
    TraitDeclaration(TypedTraitDeclaration),
    StructDeclaration(TypedStructDeclaration),
    EnumDeclaration(TypedEnumDeclaration),
    Reassignment(TypedReassignment),
    ImplTrait {
        trait_name: CallPath,
        span: Span,
        methods: Vec<TypedFunctionDeclaration>,
        type_implementing_for: TypeInfo,
    },
    AbiDeclaration(TypedAbiDeclaration),
    // If type parameters are defined for a function, they are put in the namespace just for
    // the body of that function.
    GenericTypeForFunctionScope {
        name: Ident,
    },
    ErrorRecovery,
    StorageDeclaration(TypedStorageDeclaration),
    StorageReassignment(TypeCheckedStorageReassignment),
}

impl CopyTypes for TypedDeclaration {
    /// The entry point to monomorphizing typed declarations. Instantiates all new type ids,
    /// assuming `self` has already been copied.
    fn copy_types(&mut self, type_mapping: &TypeMapping) {
        use TypedDeclaration::*;
        match self {
            VariableDeclaration(ref mut var_decl) => var_decl.copy_types(type_mapping),
            ConstantDeclaration(ref mut const_decl) => const_decl.copy_types(type_mapping),
            FunctionDeclaration(ref mut fn_decl) => fn_decl.copy_types(type_mapping),
            TraitDeclaration(ref mut trait_decl) => trait_decl.copy_types(type_mapping),
            StructDeclaration(ref mut struct_decl) => struct_decl.copy_types(type_mapping),
            EnumDeclaration(ref mut enum_decl) => enum_decl.copy_types(type_mapping),
            Reassignment(ref mut reassignment) => reassignment.copy_types(type_mapping),
            ImplTrait {
                ref mut methods, ..
            } => {
                methods.iter_mut().for_each(|x| x.copy_types(type_mapping));
            }
            // generics in an ABI is unsupported by design
            AbiDeclaration(..) => (),
            StorageDeclaration(..) => (),
            StorageReassignment(..) => (),
            GenericTypeForFunctionScope { .. } | ErrorRecovery => (),
        }
    }
}

impl TypedDeclaration {
    /// Attempt to retrieve the declaration as an enum declaration.
    ///
    /// Returns `None` if `self` is not an `TypedEnumDeclaration`.
    pub(crate) fn as_enum(&self) -> Option<&TypedEnumDeclaration> {
        match self {
            TypedDeclaration::EnumDeclaration(decl) => Some(decl),
            _ => None,
        }
    }

    /// Attempt to retrieve the declaration as a struct declaration.
    ///
    /// Returns `None` if `self` is not a `TypedStructDeclaration`.
    #[allow(dead_code)]
    pub(crate) fn as_struct(&self) -> Option<&TypedStructDeclaration> {
        match self {
            TypedDeclaration::StructDeclaration(decl) => Some(decl),
            _ => None,
        }
    }

    /// Attempt to retrieve the declaration as a function declaration.
    ///
    /// Returns `None` if `self` is not a `TypedFunctionDeclaration`.
    #[allow(dead_code)]
    pub(crate) fn as_function(&self) -> Option<&TypedFunctionDeclaration> {
        match self {
            TypedDeclaration::FunctionDeclaration(decl) => Some(decl),
            _ => None,
        }
    }

    /// Attempt to retrieve the declaration as a variable declaration.
    ///
    /// Returns `None` if `self` is not a `TypedVariableDeclaration`.
    #[allow(dead_code)]
    pub(crate) fn as_variable(&self) -> Option<&TypedVariableDeclaration> {
        match self {
            TypedDeclaration::VariableDeclaration(decl) => Some(decl),
            _ => None,
        }
    }

    /// Attempt to retrieve the declaration as an Abi declaration.
    ///
    /// Returns `None` if `self` is not a `TypedAbiDeclaration`.
    #[allow(dead_code)]
    pub(crate) fn as_abi(&self) -> Option<&TypedAbiDeclaration> {
        match self {
            TypedDeclaration::AbiDeclaration(decl) => Some(decl),
            _ => None,
        }
    }

    /// Retrieves the declaration as an enum declaration.
    ///
    /// Returns an error if `self` is not a `TypedEnumDeclaration`.
    pub(crate) fn expect_enum(&self) -> CompileResult<&TypedEnumDeclaration> {
        let warnings = vec![];
        let mut errors = vec![];
        match self {
            TypedDeclaration::EnumDeclaration(decl) => ok(decl, warnings, errors),
            decl => {
                errors.push(CompileError::DeclIsNotAnEnum {
                    actually: decl.friendly_name().to_string(),
                    span: decl.span(),
                });
                err(warnings, errors)
            }
        }
    }

    /// Retrieves the declaration as a struct declaration.
    ///
    /// Returns an error if `self` is not a `TypedStructDeclaration`.
    pub(crate) fn expect_struct(&self) -> CompileResult<&TypedStructDeclaration> {
        let warnings = vec![];
        let mut errors = vec![];
        match self {
            TypedDeclaration::StructDeclaration(decl) => ok(decl, warnings, errors),
            decl => {
                errors.push(CompileError::DeclIsNotAStruct {
                    actually: decl.friendly_name().to_string(),
                    span: decl.span(),
                });
                err(warnings, errors)
            }
        }
    }

    /// Retrieves the declaration as a function declaration.
    ///
    /// Returns an error if `self` is not a `TypedFunctionDeclaration`.
    pub(crate) fn expect_function(&self) -> CompileResult<&TypedFunctionDeclaration> {
        let warnings = vec![];
        let mut errors = vec![];
        match self {
            TypedDeclaration::FunctionDeclaration(decl) => ok(decl, warnings, errors),
            decl => {
                errors.push(CompileError::DeclIsNotAFunction {
                    actually: decl.friendly_name().to_string(),
                    span: decl.span(),
                });
                err(warnings, errors)
            }
        }
    }

    /// Retrieves the declaration as a variable declaration.
    ///
    /// Returns an error if `self` is not a `TypedVariableDeclaration`.
    pub(crate) fn expect_variable(&self) -> CompileResult<&TypedVariableDeclaration> {
        let warnings = vec![];
        let mut errors = vec![];
        match self {
            TypedDeclaration::VariableDeclaration(decl) => ok(decl, warnings, errors),
            decl => {
                errors.push(CompileError::DeclIsNotAVariable {
                    actually: decl.friendly_name().to_string(),
                    span: decl.span(),
                });
                err(warnings, errors)
            }
        }
    }

    /// Retrieves the declaration as an Abi declaration.
    ///
    /// Returns an error if `self` is not a `TypedAbiDeclaration`.
    pub(crate) fn expect_abi(&self) -> CompileResult<&TypedAbiDeclaration> {
        let warnings = vec![];
        let mut errors = vec![];
        match self {
            TypedDeclaration::AbiDeclaration(decl) => ok(decl, warnings, errors),
            decl => {
                errors.push(CompileError::DeclIsNotAnAbi {
                    actually: decl.friendly_name().to_string(),
                    span: decl.span(),
                });
                err(warnings, errors)
            }
        }
    }

    /// friendly name string used for error reporting.
    pub(crate) fn friendly_name(&self) -> &'static str {
        use TypedDeclaration::*;
        match self {
            VariableDeclaration(_) => "variable",
            ConstantDeclaration(_) => "constant",
            FunctionDeclaration(_) => "function",
            TraitDeclaration(_) => "trait",
            StructDeclaration(_) => "struct",
            EnumDeclaration(_) => "enum",
            Reassignment(_) => "reassignment",
            ImplTrait { .. } => "impl trait",
            AbiDeclaration(..) => "abi",
            GenericTypeForFunctionScope { .. } => "generic type parameter",
            ErrorRecovery => "error",
            StorageDeclaration(_) => "contract storage declaration",
            StorageReassignment(_) => "contract storage reassignment",
        }
    }

    pub(crate) fn return_type(&self) -> CompileResult<TypeId> {
        let type_id = match self {
            TypedDeclaration::VariableDeclaration(TypedVariableDeclaration { body, .. }) => {
                body.return_type
            }
            TypedDeclaration::FunctionDeclaration { .. } => {
                return err(
                    vec![],
                    vec![CompileError::Unimplemented(
                        "Function pointers have not yet been implemented.",
                        self.span(),
                    )],
                )
            }
            TypedDeclaration::StructDeclaration(decl) => decl.type_id(),
            TypedDeclaration::Reassignment(TypedReassignment { rhs, .. }) => rhs.return_type,
            TypedDeclaration::StorageDeclaration(decl) => insert_type(TypeInfo::Storage {
                fields: decl.fields_as_typed_struct_fields(),
            }),
            TypedDeclaration::GenericTypeForFunctionScope { name } => {
                insert_type(TypeInfo::UnknownGeneric { name: name.clone() })
            }
            decl => {
                return err(
                    vec![],
                    vec![CompileError::NotAType {
                        span: decl.span(),
                        name: decl.pretty_print(),
                        actually_is: decl.friendly_name(),
                    }],
                )
            }
        };
        ok(type_id, vec![], vec![])
    }

    pub(crate) fn span(&self) -> Span {
        use TypedDeclaration::*;
        match self {
            VariableDeclaration(TypedVariableDeclaration { name, .. }) => name.span().clone(),
            ConstantDeclaration(TypedConstantDeclaration { name, .. }) => name.span().clone(),
            FunctionDeclaration(TypedFunctionDeclaration { span, .. }) => span.clone(),
            TraitDeclaration(TypedTraitDeclaration { name, .. }) => name.span().clone(),
            StructDeclaration(TypedStructDeclaration { name, .. }) => name.span().clone(),
            EnumDeclaration(TypedEnumDeclaration { span, .. }) => span.clone(),
            Reassignment(TypedReassignment { lhs, .. }) => lhs
                .iter()
                .fold(lhs[0].span(), |acc, this| Span::join(acc, this.span())),
            AbiDeclaration(TypedAbiDeclaration { span, .. }) => span.clone(),
            ImplTrait { span, .. } => span.clone(),
            StorageDeclaration(decl) => decl.span(),
            StorageReassignment(decl) => decl.span(),
            ErrorRecovery | GenericTypeForFunctionScope { .. } => {
                unreachable!("No span exists for these ast node types")
            }
        }
    }

    pub(crate) fn pretty_print(&self) -> String {
        format!(
            "{} declaration ({})",
            self.friendly_name(),
            match self {
                TypedDeclaration::VariableDeclaration(TypedVariableDeclaration {
                    is_mutable,
                    name,
                    type_ascription,
                    body,
                    ..
                }) => {
                    let mut builder = String::new();
                    match is_mutable {
                        VariableMutability::Mutable => builder.push_str("mut"),
                        VariableMutability::Immutable => {}
                        VariableMutability::ExportedConst => builder.push_str("pub const"),
                    }
                    builder.push_str(name.as_str());
                    builder.push_str(": ");
                    builder.push_str(
                        &crate::type_engine::look_up_type_id(*type_ascription).friendly_type_str(),
                    );
                    builder.push_str(" = ");
                    builder.push_str(&body.pretty_print());
                    builder
                }
                TypedDeclaration::FunctionDeclaration(TypedFunctionDeclaration {
                    name, ..
                }) => {
                    name.as_str().into()
                }
                TypedDeclaration::TraitDeclaration(TypedTraitDeclaration { name, .. }) =>
                    name.as_str().into(),
                TypedDeclaration::StructDeclaration(TypedStructDeclaration { name, .. }) =>
                    name.as_str().into(),
                TypedDeclaration::EnumDeclaration(TypedEnumDeclaration { name, .. }) =>
                    name.as_str().into(),
                TypedDeclaration::Reassignment(TypedReassignment { lhs, .. }) => lhs
                    .iter()
                    .map(|x| x.name.as_str())
                    .collect::<Vec<_>>()
                    .join("."),
                _ => String::new(),
            }
        )
    }

    pub(crate) fn visibility(&self) -> Visibility {
        use TypedDeclaration::*;
        match self {
            GenericTypeForFunctionScope { .. }
            | Reassignment(..)
            | ImplTrait { .. }
            | StorageDeclaration { .. }
            | StorageReassignment { .. }
            | AbiDeclaration(..)
            | ErrorRecovery => Visibility::Public,
            VariableDeclaration(TypedVariableDeclaration { is_mutable, .. }) => {
                is_mutable.visibility()
            }
            EnumDeclaration(TypedEnumDeclaration { visibility, .. })
            | ConstantDeclaration(TypedConstantDeclaration { visibility, .. })
            | FunctionDeclaration(TypedFunctionDeclaration { visibility, .. })
            | TraitDeclaration(TypedTraitDeclaration { visibility, .. })
            | StructDeclaration(TypedStructDeclaration { visibility, .. }) => *visibility,
        }
    }
}

/// A `TypedAbiDeclaration` contains the type-checked version of the parse tree's `AbiDeclaration`.
#[derive(Clone, Debug, Derivative)]
#[derivative(PartialEq, Eq)]
pub struct TypedAbiDeclaration {
    /// The name of the abi trait (also known as a "contract trait")
    pub(crate) name: Ident,
    /// The methods a contract is required to implement in order opt in to this interface
    pub(crate) interface_surface: Vec<TypedTraitFn>,
    /// The methods provided to a contract "for free" upon opting in to this interface
    // NOTE: It may be important in the future to include this component
    #[derivative(PartialEq = "ignore")]
    #[derivative(Eq(bound = ""))]
    pub(crate) methods: Vec<FunctionDeclaration>,
    #[derivative(PartialEq = "ignore")]
    #[derivative(Eq(bound = ""))]
    pub(crate) span: Span,
}

impl TypedAbiDeclaration {
    pub(crate) fn as_type(&self) -> TypeId {
        let ty = TypeInfo::ContractCaller {
            abi_name: AbiName::Known(self.name.clone().into()),
            address: None,
        };
        insert_type(ty)
    }
}

#[derive(Clone, Debug, PartialEq, Eq)]
pub struct TypedConstantDeclaration {
    pub(crate) name: Ident,
    pub(crate) value: TypedExpression,
    pub(crate) visibility: Visibility,
}

impl CopyTypes for TypedConstantDeclaration {
    fn copy_types(&mut self, type_mapping: &TypeMapping) {
        self.value.copy_types(type_mapping);
    }
}

#[derive(Clone, Debug, Derivative)]
#[derivative(PartialEq, Eq)]
pub struct TypedTraitDeclaration {
    pub(crate) name: Ident,
    pub(crate) interface_surface: Vec<TypedTraitFn>,
    // NOTE: deriving partialeq and hash on this element may be important in the
    // future, but I am not sure. For now, adding this would 2x the amount of
    // work, so I am just going to exclude it
    #[derivative(PartialEq = "ignore")]
    #[derivative(Eq(bound = ""))]
    pub(crate) methods: Vec<FunctionDeclaration>,
    pub(crate) supertraits: Vec<Supertrait>,
    pub(crate) visibility: Visibility,
}

impl CopyTypes for TypedTraitDeclaration {
    fn copy_types(&mut self, type_mapping: &TypeMapping) {
        self.interface_surface
            .iter_mut()
            .for_each(|x| x.copy_types(type_mapping));
        // we don't have to type check the methods because it hasn't been type checked yet
    }
}

#[derive(Clone, Debug, Derivative)]
#[derivative(PartialEq, Eq)]
pub struct TypedTraitFn {
    pub(crate) name: Ident,
    pub(crate) purity: Purity,
    pub(crate) parameters: Vec<TypedFunctionParameter>,
    pub(crate) return_type: TypeId,
    #[derivative(PartialEq = "ignore")]
    #[derivative(Eq(bound = ""))]
    pub(crate) return_type_span: Span,
}

impl CopyTypes for TypedTraitFn {
    fn copy_types(&mut self, type_mapping: &TypeMapping) {
        self.return_type = if let Some(matching_id) =
            look_up_type_id(self.return_type).matches_type_parameter(type_mapping)
        {
            insert_type(TypeInfo::Ref(matching_id))
        } else {
            insert_type(look_up_type_id_raw(self.return_type))
        };
    }
}

impl TypedTraitFn {
    /// This function is used in trait declarations to insert "placeholder" functions
    /// in the methods. This allows the methods to use functions declared in the
    /// interface surface.
    pub(crate) fn to_dummy_func(&self, mode: Mode) -> TypedFunctionDeclaration {
        TypedFunctionDeclaration {
<<<<<<< HEAD
            purity: Default::default(),
=======
            purity: self.purity,
>>>>>>> a23200d8
            name: self.name.clone(),
            body: TypedCodeBlock {
                contents: vec![],
                whole_block_span: self.name.span().clone(),
            },
            parameters: self.parameters.clone(),
            span: self.name.span().clone(),
            return_type: self.return_type,
            return_type_span: self.return_type_span.clone(),
            visibility: Visibility::Public,
            type_parameters: vec![],
            is_contract_call: mode == Mode::ImplAbiFn,
        }
    }
}

/// Represents the left hand side of a reassignment -- a name to locate it in the
/// namespace, and the type that the name refers to. The type is used for memory layout
/// in asm generation.
#[derive(Clone, Debug, Eq)]
pub struct ReassignmentLhs {
    pub(crate) name: Ident,
    pub(crate) r#type: TypeId,
}

// NOTE: Hash and PartialEq must uphold the invariant:
// k1 == k2 -> hash(k1) == hash(k2)
// https://doc.rust-lang.org/std/collections/struct.HashMap.html
impl PartialEq for ReassignmentLhs {
    fn eq(&self, other: &Self) -> bool {
        self.name == other.name && look_up_type_id(self.r#type) == look_up_type_id(other.r#type)
    }
}

impl ReassignmentLhs {
    pub(crate) fn span(&self) -> Span {
        self.name.span().clone()
    }
}

#[derive(Clone, Debug, PartialEq, Eq)]
pub struct TypedReassignment {
    // either a direct variable, so length of 1, or
    // at series of struct fields/array indices (array syntax)
    pub(crate) lhs: Vec<ReassignmentLhs>,
    pub(crate) rhs: TypedExpression,
}

impl CopyTypes for TypedReassignment {
    fn copy_types(&mut self, type_mapping: &TypeMapping) {
        self.rhs.copy_types(type_mapping);
        self.lhs
            .iter_mut()
            .for_each(|ReassignmentLhs { ref mut r#type, .. }| {
                *r#type = if let Some(matching_id) =
                    look_up_type_id(*r#type).matches_type_parameter(type_mapping)
                {
                    insert_type(TypeInfo::Ref(matching_id))
                } else {
                    insert_type(look_up_type_id_raw(*r#type))
                };
            });
    }
}<|MERGE_RESOLUTION|>--- conflicted
+++ resolved
@@ -1,7 +1,4 @@
-<<<<<<< HEAD
 mod create_type_id;
-=======
->>>>>>> a23200d8
 mod r#enum;
 mod function;
 mod storage;
@@ -465,11 +462,7 @@
     /// interface surface.
     pub(crate) fn to_dummy_func(&self, mode: Mode) -> TypedFunctionDeclaration {
         TypedFunctionDeclaration {
-<<<<<<< HEAD
-            purity: Default::default(),
-=======
             purity: self.purity,
->>>>>>> a23200d8
             name: self.name.clone(),
             body: TypedCodeBlock {
                 contents: vec![],
