use ast_node::declaration::CreateTypeId;

use crate::build_config::BuildConfig;
use crate::control_flow_analysis::ControlFlowGraph;
use crate::error::*;
use crate::semantic_analysis::{ast_node::*, TCOpts, TypeCheckArguments};
use crate::type_engine::{look_up_type_id, TypeId};

/// Given an enum declaration and the instantiation expression/type arguments, construct a valid
/// [TypedExpression].
#[allow(clippy::too_many_arguments)]
pub(crate) fn instantiate_enum(
    enum_decl: TypedEnumDeclaration,
    enum_field_name: Ident,
    args: Vec<Expression>,
    type_arguments: Vec<TypeArgument>,
    namespace: &mut Namespace,
    self_type: TypeId,
    build_config: &BuildConfig,
    dead_code_graph: &mut ControlFlowGraph,
    opts: TCOpts,
) -> CompileResult<TypedExpression> {
    let mut warnings = vec![];
    let mut errors = vec![];

    // monomorphize the enum definition with the type arguments
    let enum_decl = check!(
        namespace.monomorphize(
            enum_decl,
            type_arguments,
            EnforceTypeArguments::No,
            Some(self_type),
            Some(enum_field_name.span())
        ),
        return err(warnings, errors),
        warnings,
        errors
    );

    let enum_variant = check!(
        enum_decl
            .expect_variant_from_name(&enum_field_name)
            .cloned(),
        return err(warnings, errors),
        warnings,
        errors
    );

    // If there is an instantiator, it must match up with the type. If there is not an
    // instantiator, then the type of the enum is necessarily the unit type.

    match (&args[..], look_up_type_id(enum_variant.r#type)) {
        ([], ty) if ty.is_unit() => ok(
            TypedExpression {
<<<<<<< HEAD
                return_type: enum_decl.type_id(),
=======
                return_type: new_decl.create_type_id(),
>>>>>>> 77c22f6d
                expression: TypedExpressionVariant::EnumInstantiation {
                    tag: enum_variant.tag,
                    contents: None,
                    enum_decl,
                    variant_name: enum_variant.name,
                    instantiation_span: enum_field_name.span().clone(),
                },
                is_constant: IsConstant::No,
                span: enum_field_name.span().clone(),
            },
            warnings,
            errors,
        ),
        ([single_expr], _) => {
            let typed_expr = check!(
                TypedExpression::type_check(TypeCheckArguments {
                    checkee: single_expr.clone(),
                    namespace,
                    return_type_annotation: enum_variant.r#type,
                    help_text: "Enum instantiator must match its declared variant type.",
                    self_type,
                    build_config,
                    dead_code_graph,
                    mode: Mode::NonAbi,
                    opts,
                }),
                return err(warnings, errors),
                warnings,
                errors
            );

            // we now know that the instantiator type matches the declared type, via the above tpe
            // check

            ok(
                TypedExpression {
<<<<<<< HEAD
                    return_type: enum_decl.type_id(),
=======
                    return_type: new_decl.create_type_id(),
>>>>>>> 77c22f6d
                    expression: TypedExpressionVariant::EnumInstantiation {
                        tag: enum_variant.tag,
                        contents: Some(Box::new(typed_expr)),
                        enum_decl,
                        variant_name: enum_variant.name,
                        instantiation_span: enum_field_name.span().clone(),
                    },
                    is_constant: IsConstant::No,
                    span: enum_field_name.span().clone(),
                },
                warnings,
                errors,
            )
        }
        ([], _) => {
            errors.push(CompileError::MissingEnumInstantiator {
                span: enum_field_name.span().clone(),
            });
            err(warnings, errors)
        }
        (_too_many_expressions, ty) if ty.is_unit() => {
            errors.push(CompileError::UnnecessaryEnumInstantiator {
                span: enum_field_name.span().clone(),
            });
            err(warnings, errors)
        }
        (_too_many_expressions, ty) => {
            errors.push(CompileError::MoreThanOneEnumInstantiator {
                span: enum_field_name.span().clone(),
                ty: ty.friendly_type_str(),
            });
            err(warnings, errors)
        }
    }
}<|MERGE_RESOLUTION|>--- conflicted
+++ resolved
@@ -52,11 +52,7 @@
     match (&args[..], look_up_type_id(enum_variant.r#type)) {
         ([], ty) if ty.is_unit() => ok(
             TypedExpression {
-<<<<<<< HEAD
-                return_type: enum_decl.type_id(),
-=======
-                return_type: new_decl.create_type_id(),
->>>>>>> 77c22f6d
+                return_type: enum_decl.create_type_id(),
                 expression: TypedExpressionVariant::EnumInstantiation {
                     tag: enum_variant.tag,
                     contents: None,
@@ -93,11 +89,7 @@
 
             ok(
                 TypedExpression {
-<<<<<<< HEAD
-                    return_type: enum_decl.type_id(),
-=======
-                    return_type: new_decl.create_type_id(),
->>>>>>> 77c22f6d
+                    return_type: enum_decl.create_type_id(),
                     expression: TypedExpressionVariant::EnumInstantiation {
                         tag: enum_variant.tag,
                         contents: Some(Box::new(typed_expr)),
