--- conflicted
+++ resolved
@@ -725,19 +725,6 @@
             warnings,
             errors
         );
-<<<<<<< HEAD
-=======
-        let typed_function_decl = match function_declaration {
-            TypedDeclaration::FunctionDeclaration(decl) => decl,
-            _ => {
-                errors.push(CompileError::NotAFunction {
-                    name,
-                    what_it_is: function_declaration.friendly_name(),
-                });
-                return err(warnings, errors);
-            }
-        };
->>>>>>> b35f30ac
         instantiate_function_application(
             typed_function_decl,
             name,
@@ -1253,49 +1240,7 @@
             warnings,
             errors
         );
-<<<<<<< HEAD
         instantiate_struct_field_access(parent, field_to_access, span, namespace)
-=======
-        let (fields, struct_name) = check!(
-            namespace.get_struct_type_fields(
-                parent.return_type,
-                parent.span.as_str(),
-                &parent.span
-            ),
-            return err(warnings, errors),
-            warnings,
-            errors
-        );
-        let field = if let Some(field) = fields
-            .iter()
-            .find(|TypedStructField { name, .. }| name.as_str() == field_to_access.as_str())
-        {
-            field
-        } else {
-            errors.push(CompileError::FieldNotFound {
-                available_fields: fields
-                    .iter()
-                    .map(|TypedStructField { name, .. }| name.to_string())
-                    .collect::<Vec<_>>()
-                    .join("\n"),
-                field_name: field_to_access.clone(),
-                struct_name,
-            });
-            return err(warnings, errors);
-        };
-
-        let exp = TypedExpression {
-            expression: TypedExpressionVariant::StructFieldAccess {
-                resolved_type_of_parent: parent.return_type,
-                prefix: Box::new(parent),
-                field_to_access: field.clone(),
-            },
-            return_type: field.r#type,
-            is_constant: IsConstant::No,
-            span,
-        };
-        ok(exp, warnings, errors)
->>>>>>> b35f30ac
     }
 
     fn type_check_tuple(
