mod enum_instantiation;
mod function_application;
mod if_expression;
mod lazy_operator;
mod method_application;
mod struct_field_access;
mod tuple_index_access;
mod unsafe_downcast;

use std::collections::{HashMap, VecDeque};

use self::{
    enum_instantiation::instantiate_enum, function_application::instantiate_function_application,
    function_application::instantiate_function_application_simple,
    method_application::resolve_method_name, method_application::type_check_method_application,
};

pub(crate) use self::{
    if_expression::instantiate_if_expression, lazy_operator::instantiate_lazy_operator,
    struct_field_access::instantiate_struct_field_access,
    tuple_index_access::instantiate_tuple_index_access,
    unsafe_downcast::instantiate_unsafe_downcast,
};

use super::match_expression::TypedMatchExpression;

use crate::semantic_analysis::ast_node::declaration::CreateTypeId;
use crate::semantic_analysis::ast_node::declaration::Monomorphize;
use crate::{
    build_config::BuildConfig,
    control_flow_analysis::ControlFlowGraph,
    semantic_analysis::ast_node::*,
    type_engine::{insert_type, AbiName, IntegerBits, TypeId},
};

#[derive(Clone, Debug, Eq)]
pub struct TypedExpression {
    pub(crate) expression: TypedExpressionVariant,
    pub(crate) return_type: TypeId,
    /// whether or not this expression is constantly evaluable (if the result is known at compile
    /// time)
    pub(crate) is_constant: IsConstant,
    pub(crate) span: Span,
}

// NOTE: Hash and PartialEq must uphold the invariant:
// k1 == k2 -> hash(k1) == hash(k2)
// https://doc.rust-lang.org/std/collections/struct.HashMap.html
impl PartialEq for TypedExpression {
    fn eq(&self, other: &Self) -> bool {
        self.expression == other.expression
            && look_up_type_id(self.return_type) == look_up_type_id(other.return_type)
            && self.is_constant == other.is_constant
    }
}

impl CopyTypes for TypedExpression {
    fn copy_types(&mut self, type_mapping: &TypeMapping) {
        self.return_type =
            match look_up_type_id(self.return_type).matches_type_parameter(type_mapping) {
                Some(matching_id) => insert_type(TypeInfo::Ref(matching_id)),
                None => insert_type(look_up_type_id_raw(self.return_type)),
            };

        self.expression.copy_types(type_mapping);
    }
}

pub(crate) fn error_recovery_expr(span: Span) -> TypedExpression {
    TypedExpression {
        expression: TypedExpressionVariant::Tuple { fields: vec![] },
        return_type: crate::type_engine::insert_type(TypeInfo::ErrorRecovery),
        is_constant: IsConstant::No,
        span,
    }
}

#[allow(clippy::too_many_arguments)]
impl TypedExpression {
    /// If this expression deterministically_aborts 100% of the time, this function returns
    /// `true`. Used in dead-code and control-flow analysis.
    pub(crate) fn deterministically_aborts(&self) -> bool {
        use TypedExpressionVariant::*;
        match &self.expression {
            FunctionApplication {
                function_body,
                arguments,
                ..
            } => {
                function_body.deterministically_aborts()
                    || arguments.iter().any(|(_, x)| x.deterministically_aborts())
            }
            Tuple { fields, .. } => fields.iter().any(|x| x.deterministically_aborts()),
            Array { contents, .. } => contents.iter().any(|x| x.deterministically_aborts()),
            CodeBlock(contents) => contents.deterministically_aborts(),
            LazyOperator { lhs, .. } => lhs.deterministically_aborts(),
            StructExpression { fields, .. } => {
                fields.iter().any(|x| x.value.deterministically_aborts())
            }
            EnumInstantiation { contents, .. } => contents
                .as_ref()
                .map(|x| x.deterministically_aborts())
                .unwrap_or(false),
            AbiCast { address, .. } => address.deterministically_aborts(),
            SizeOfValue { expr } => expr.deterministically_aborts(),
            StructFieldAccess { .. }
            | Literal(_)
            | StorageAccess { .. }
            | TypeProperty { .. }
            | VariableExpression { .. }
            | FunctionParameter
            | TupleIndexAccess { .. } => false,
            ArrayIndex { prefix, index } => {
                prefix.deterministically_aborts() || index.deterministically_aborts()
            }
            AsmExpression {
                registers, body, ..
            } => {
                // when asm expression parsing is handled earlier, this will be cleaner. For now,
                // we rely on string comparison...
                // jumps are not allowed in asm blocks, so we know this block deterministically
                // aborts if these opcodes are present
                let body_deterministically_aborts = body
                    .iter()
                    .any(|x| ["rvrt", "ret"].contains(&x.op_name.as_str().to_lowercase().as_str()));
                registers.iter().any(|x| {
                    x.initializer
                        .as_ref()
                        .map(|x| x.deterministically_aborts())
                        .unwrap_or(false)
                }) || body_deterministically_aborts
            }
            UnsafeDowncast { exp, .. } => exp.deterministically_aborts(),
            EnumTag { exp } => exp.deterministically_aborts(),
            IfExp {
                condition,
                then,
                r#else,
                ..
            } => {
                condition.deterministically_aborts()
                    || (then.deterministically_aborts()
                        && r#else
                            .as_ref()
                            .map(|x| x.deterministically_aborts())
                            .unwrap_or(false))
            }
            AbiName(_) => false,
        }
    }

    /// recurse into `self` and get any return statements -- used to validate that all returns
    /// do indeed return the correct type
    /// This does _not_ extract implicit return statements as those are not control flow! This is
    /// _only_ for explicit returns.
    pub(crate) fn gather_return_statements(&self) -> Vec<&TypedReturnStatement> {
        match &self.expression {
            TypedExpressionVariant::IfExp {
                condition,
                then,
                r#else,
            } => {
                let mut buf = condition.gather_return_statements();
                buf.append(&mut then.gather_return_statements());
                if let Some(ref r#else) = r#else {
                    buf.append(&mut r#else.gather_return_statements());
                }
                buf
            }
            TypedExpressionVariant::CodeBlock(TypedCodeBlock { contents, .. }) => {
                let mut buf = vec![];
                for node in contents {
                    buf.append(&mut node.gather_return_statements())
                }
                buf
            }
            // if it is impossible for an expression to contain a return _statement_ (not an
            // implicit return!), put it in the pattern below.
            TypedExpressionVariant::LazyOperator { .. }
            | TypedExpressionVariant::UnsafeDowncast { .. }
            | TypedExpressionVariant::EnumTag { .. }
            | TypedExpressionVariant::Literal(_)
            | TypedExpressionVariant::Tuple { .. }
            | TypedExpressionVariant::Array { .. }
            | TypedExpressionVariant::ArrayIndex { .. }
            | TypedExpressionVariant::FunctionParameter { .. }
            | TypedExpressionVariant::AsmExpression { .. }
            | TypedExpressionVariant::StructFieldAccess { .. }
            | TypedExpressionVariant::TupleIndexAccess { .. }
            | TypedExpressionVariant::EnumInstantiation { .. }
            | TypedExpressionVariant::AbiCast { .. }
            | TypedExpressionVariant::SizeOfValue { .. }
            | TypedExpressionVariant::TypeProperty { .. }
            | TypedExpressionVariant::StructExpression { .. }
            | TypedExpressionVariant::VariableExpression { .. }
            | TypedExpressionVariant::AbiName(_)
            | TypedExpressionVariant::StorageAccess { .. }
            | TypedExpressionVariant::FunctionApplication { .. } => vec![],
        }
    }

    pub(crate) fn core_ops_eq(
        arguments: Vec<TypedExpression>,
        span: Span,
        namespace: &mut Namespace,
        self_type: TypeId,
    ) -> CompileResult<TypedExpression> {
        let mut warnings = vec![];
        let mut errors = vec![];
        let call_path = CallPath {
            prefixes: vec![
                Ident::new_with_override("core", span.clone()),
                Ident::new_with_override("ops", span.clone()),
            ],
            suffix: Op {
                op_variant: OpVariant::Equals,
                span: span.clone(),
            }
            .to_var_name(),
            is_absolute: true,
        };
        let method_name = MethodName::FromType {
            call_path: call_path.clone(),
            type_name: None,
            type_name_span: None,
        };
        let arguments = VecDeque::from(arguments);
        let method = check!(
            resolve_method_name(
                &method_name,
                arguments.clone(),
                vec![],
                span.clone(),
                namespace,
                self_type,
            ),
            return err(warnings, errors),
            warnings,
            errors
        );
        instantiate_function_application_simple(
            call_path,
            HashMap::new(),
            arguments,
            method,
            None,
            IsConstant::No,
            span,
        )
    }

    pub(crate) fn type_check(arguments: TypeCheckArguments<'_, Expression>) -> CompileResult<Self> {
        let TypeCheckArguments {
            checkee: other,
            namespace,
            return_type_annotation: type_annotation,
            help_text,
            self_type,
            build_config,
            dead_code_graph,
            opts,
            ..
        } = arguments;
        let expr_span = other.span();
        let res = match other {
            Expression::Literal { value: lit, span } => Self::type_check_literal(lit, span),
            Expression::VariableExpression { name, span, .. } => {
                Self::type_check_variable_expression(name, span, namespace)
            }
            Expression::FunctionApplication {
                name,
                arguments,
                span,
                type_arguments,
                ..
            } => Self::type_check_function_application(
                TypeCheckArguments {
                    checkee: (name, arguments, type_arguments),
                    namespace,
                    return_type_annotation: insert_type(TypeInfo::Unknown),
                    help_text,
                    self_type,
                    build_config,
                    dead_code_graph,
                    mode: Mode::NonAbi,
                    opts,
                },
                span,
            ),
            Expression::LazyOperator { op, lhs, rhs, span } => Self::type_check_lazy_operator(
                TypeCheckArguments {
                    checkee: (op, *lhs, *rhs),
                    return_type_annotation: insert_type(TypeInfo::Boolean),
                    namespace,
                    help_text,
                    self_type,
                    build_config,
                    dead_code_graph,
                    mode: Mode::NonAbi,
                    opts,
                },
                span,
            ),
            Expression::CodeBlock { contents, span, .. } => Self::type_check_code_block(
                contents,
                span,
                namespace,
                type_annotation,
                help_text,
                self_type,
                build_config,
                dead_code_graph,
                opts,
            ),
            // TODO if _condition_ is constant, evaluate it and compile this to an
            // expression with only one branch
            Expression::IfExp {
                condition,
                then,
                r#else,
                span,
            } => Self::type_check_if_expression(
                TypeCheckArguments {
                    checkee: (*condition, *then, r#else.map(|x| *x)),
                    return_type_annotation: type_annotation,
                    namespace,
                    self_type,
                    build_config,
                    dead_code_graph,
                    mode: Mode::NonAbi,
                    help_text: Default::default(),
                    opts,
                },
                span,
            ),
            Expression::MatchExp {
                value,
                branches,
                span,
            } => Self::type_check_match_expression(
                TypeCheckArguments {
                    checkee: (*value, branches),
                    return_type_annotation: type_annotation,
                    namespace,
                    self_type,
                    build_config,
                    dead_code_graph,
                    mode: Mode::NonAbi,
                    help_text: Default::default(),
                    opts,
                },
                span,
            ),
            Expression::AsmExpression { asm, span, .. } => Self::type_check_asm_expression(
                asm,
                span,
                namespace,
                self_type,
                build_config,
                dead_code_graph,
                opts,
            ),
            Expression::StructExpression {
                span,
                type_arguments,
                struct_name,
                fields,
            } => Self::type_check_struct_expression(
                span,
                struct_name,
                type_arguments,
                fields,
                namespace,
                self_type,
                build_config,
                dead_code_graph,
                opts,
            ),
            Expression::SubfieldExpression {
                prefix,
                span,
                field_to_access,
            } => Self::type_check_subfield_expression(
                *prefix,
                span,
                field_to_access,
                namespace,
                self_type,
                build_config,
                dead_code_graph,
                opts,
            ),
            Expression::MethodApplication {
                method_name,
                contract_call_params,
                arguments,
                type_arguments,
                span,
            } => type_check_method_application(
                method_name,
                contract_call_params,
                arguments,
                type_arguments,
                span,
                namespace,
                self_type,
                build_config,
                dead_code_graph,
                opts,
            ),
            Expression::Tuple { fields, span } => Self::type_check_tuple(
                fields,
                span,
                namespace,
                type_annotation,
                self_type,
                build_config,
                dead_code_graph,
                opts,
            ),
            Expression::TupleIndex {
                prefix,
                index,
                index_span,
                span,
            } => Self::type_check_tuple_index(
                *prefix,
                index,
                index_span,
                span,
                namespace,
                self_type,
                build_config,
                dead_code_graph,
                opts,
            ),
            Expression::DelineatedPath {
                call_path,
                span,
                args,
                type_arguments,
            } => Self::type_check_delineated_path(
                call_path,
                span,
                args,
                type_arguments,
                namespace,
                self_type,
                build_config,
                dead_code_graph,
                opts,
            ),
            Expression::AbiCast {
                abi_name,
                address,
                span,
            } => Self::type_check_abi_cast(
                abi_name,
                address,
                span,
                namespace,
                self_type,
                build_config,
                dead_code_graph,
                opts,
            ),
            Expression::Array { contents, span } => Self::type_check_array(
                contents,
                span,
                namespace,
                self_type,
                build_config,
                dead_code_graph,
                opts,
            ),
            Expression::ArrayIndex {
                prefix,
                index,
                span,
            } => Self::type_check_array_index(
                TypeCheckArguments {
                    checkee: (*prefix, *index),
                    namespace,
                    self_type,
                    build_config,
                    dead_code_graph,
                    opts,
                    return_type_annotation: insert_type(TypeInfo::Unknown),
                    mode: Default::default(),
                    help_text: Default::default(),
                },
                span,
            ),
            Expression::StorageAccess { field_names, .. } => Self::type_check_storage_load(
                TypeCheckArguments {
                    checkee: field_names,
                    namespace,
                    self_type,
                    build_config,
                    dead_code_graph,
                    opts,
                    return_type_annotation: insert_type(TypeInfo::Unknown),
                    mode: Default::default(),
                    help_text: Default::default(),
                },
                &expr_span,
            ),
            Expression::SizeOfVal { exp, span } => Self::type_check_size_of_val(
                TypeCheckArguments {
                    checkee: *exp,
                    namespace,
                    self_type,
                    build_config,
                    dead_code_graph,
                    mode: Mode::NonAbi,
                    opts,
                    return_type_annotation: insert_type(TypeInfo::Unknown),
                    help_text: Default::default(),
                },
                span,
            ),
            Expression::BuiltinGetTypeProperty {
                builtin,
                type_name,
                type_span,
                span,
            } => Self::type_check_get_type_property(
                builtin,
                TypeCheckArguments {
                    checkee: (type_name, type_span),
                    namespace,
                    self_type,
                    build_config,
                    dead_code_graph,
                    opts,
                    return_type_annotation: insert_type(TypeInfo::Unknown),
                    mode: Default::default(),
                    help_text: Default::default(),
                },
                span,
            ),
        };
        let mut typed_expression = match res.value {
            Some(r) => r,
            None => return res,
        };
        let mut warnings = res.warnings;
        let mut errors = res.errors;

        // if one of the expressions deterministically aborts, we don't want to type check it.
        if !typed_expression.deterministically_aborts() {
            // if the return type cannot be cast into the annotation type then it is a type error
            let (mut new_warnings, new_errors) = unify_with_self(
                typed_expression.return_type,
                type_annotation,
                self_type,
                &expr_span,
                help_text,
            );
            warnings.append(&mut new_warnings);
            errors.append(&mut new_errors.into_iter().map(|x| x.into()).collect());
        }

        // The annotation may result in a cast, which is handled in the type engine.
        typed_expression.return_type = check!(
            namespace.resolve_type_with_self(
                look_up_type_id(typed_expression.return_type),
                self_type,
                &expr_span,
                false
            ),
            insert_type(TypeInfo::ErrorRecovery),
            warnings,
            errors,
        );

        // Literals of type Numeric can now be resolved if typed_expression.return_type is
        // an UnsignedInteger or a Numeric
        if let TypedExpressionVariant::Literal(lit) = typed_expression.clone().expression {
            if let Literal::Numeric(_) = lit {
                match look_up_type_id(typed_expression.return_type) {
                    TypeInfo::UnsignedInteger(_) | TypeInfo::Numeric => {
                        typed_expression = check!(
                            Self::resolve_numeric_literal(
                                lit,
                                expr_span,
                                typed_expression.return_type
                            ),
                            return err(warnings, errors),
                            warnings,
                            errors
                        )
                    }
                    _ => {}
                }
            }
        }

        ok(typed_expression, warnings, errors)
    }

    fn type_check_literal(lit: Literal, span: Span) -> CompileResult<TypedExpression> {
        let type_id = insert_type(lit.to_typeinfo());
        let exp = TypedExpression {
            expression: TypedExpressionVariant::Literal(lit),
            return_type: type_id,
            is_constant: IsConstant::Yes,
            span,
        };
        ok(exp, vec![], vec![])
    }

    pub(crate) fn type_check_variable_expression(
        name: Ident,
        span: Span,
        namespace: &Namespace,
    ) -> CompileResult<TypedExpression> {
        let mut errors = vec![];
        let exp = match namespace.resolve_symbol(&name).value {
            Some(TypedDeclaration::VariableDeclaration(TypedVariableDeclaration {
                body, ..
            })) => TypedExpression {
                return_type: body.return_type,
                is_constant: body.is_constant,
                expression: TypedExpressionVariant::VariableExpression { name: name.clone() },
                span,
            },
            Some(TypedDeclaration::ConstantDeclaration(TypedConstantDeclaration {
                value, ..
            })) => TypedExpression {
                return_type: value.return_type,
                is_constant: IsConstant::Yes,
                // Although this isn't strictly a 'variable' expression we can treat it as one for
                // this context.
                expression: TypedExpressionVariant::VariableExpression { name: name.clone() },
                span,
            },
            Some(TypedDeclaration::AbiDeclaration(decl)) => TypedExpression {
                return_type: decl.as_type(),
                is_constant: IsConstant::Yes,
                expression: TypedExpressionVariant::AbiName(AbiName::Known(
                    decl.name.clone().into(),
                )),
                span,
            },
            Some(a) => {
                errors.push(CompileError::NotAVariable {
                    name: name.clone(),
                    what_it_is: a.friendly_name(),
                });
                error_recovery_expr(name.span().clone())
            }
            None => {
                errors.push(CompileError::UnknownVariable {
                    var_name: name.clone(),
                });
                error_recovery_expr(name.span().clone())
            }
        };
        ok(exp, vec![], errors)
    }

    #[allow(clippy::type_complexity)]
    fn type_check_function_application(
        arguments: TypeCheckArguments<'_, (CallPath, Vec<Expression>, Vec<TypeArgument>)>,
        _span: Span,
    ) -> CompileResult<TypedExpression> {
        let mut warnings = vec![];
        let mut errors = vec![];
        let TypeCheckArguments {
            checkee: (name, arguments, type_arguments),
            namespace,
            self_type,
            build_config,
            dead_code_graph,
            opts,
            ..
        } = arguments;
        let function_declaration = check!(
            namespace.resolve_call_path(&name).cloned(),
            return err(warnings, errors),
            warnings,
            errors
        );
        let typed_function_decl = match function_declaration {
            TypedDeclaration::FunctionDeclaration(decl) => decl,
            _ => {
                errors.push(CompileError::NotAFunction {
                    name,
                    what_it_is: function_declaration.friendly_name(),
                });
                return err(warnings, errors);
            }
        };
        instantiate_function_application(
            typed_function_decl,
            name,
            type_arguments,
            arguments,
            namespace,
            self_type,
            build_config,
            dead_code_graph,
            opts,
        )
    }

    fn type_check_lazy_operator(
        arguments: TypeCheckArguments<'_, (LazyOp, Expression, Expression)>,
        span: Span,
    ) -> CompileResult<TypedExpression> {
        let TypeCheckArguments {
            checkee: (op, lhs, rhs),
            namespace,
            self_type,
            build_config,
            dead_code_graph,
            return_type_annotation,
            opts,
            ..
        } = arguments;

        let mut warnings = vec![];
        let mut errors = vec![];
        let typed_lhs = check!(
            TypedExpression::type_check(TypeCheckArguments {
                checkee: lhs.clone(),
                help_text: Default::default(),
                mode: Mode::NonAbi,
                opts,
                self_type,
                namespace,
                return_type_annotation,
                build_config,
                dead_code_graph,
            }),
            error_recovery_expr(lhs.span()),
            warnings,
            errors
        );

        let typed_rhs = check!(
            TypedExpression::type_check(TypeCheckArguments {
                checkee: rhs.clone(),
                namespace,
                return_type_annotation,
                help_text: Default::default(),
                self_type,
                build_config,
                dead_code_graph,
                mode: Mode::NonAbi,
                opts,
            }),
            error_recovery_expr(rhs.span()),
            warnings,
            errors
        );

        let exp = instantiate_lazy_operator(op, typed_lhs, typed_rhs, return_type_annotation, span);
        ok(exp, warnings, errors)
    }

    fn type_check_code_block(
        contents: CodeBlock,
        span: Span,
        namespace: &mut Namespace,
        type_annotation: TypeId,
        help_text: &'static str,
        self_type: TypeId,
        build_config: &BuildConfig,
        dead_code_graph: &mut ControlFlowGraph,
        opts: TCOpts,
    ) -> CompileResult<TypedExpression> {
        let mut warnings = vec![];
        let mut errors = vec![];
        let (typed_block, block_return_type) = check!(
            TypedCodeBlock::type_check(TypeCheckArguments {
                checkee: contents,
                namespace,
                return_type_annotation: type_annotation,
                help_text,
                self_type,
                build_config,
                dead_code_graph,
                mode: Mode::NonAbi,
                opts,
            }),
            (
                TypedCodeBlock {
                    contents: vec![],
                    whole_block_span: span.clone()
                },
                crate::type_engine::insert_type(TypeInfo::Tuple(Vec::new()))
            ),
            warnings,
            errors
        );

        let (mut new_warnings, new_errors) = unify_with_self(
            block_return_type,
            type_annotation,
            self_type,
            &span,
            help_text,
        );
        warnings.append(&mut new_warnings);
        errors.append(&mut new_errors.into_iter().map(|x| x.into()).collect());
        let exp = TypedExpression {
            expression: TypedExpressionVariant::CodeBlock(TypedCodeBlock {
                contents: typed_block.contents,
                whole_block_span: span.clone(),
            }),
            return_type: block_return_type,
            is_constant: IsConstant::No, /* TODO if all elements of block are constant
                                          * then this is constant */
            span,
        };
        ok(exp, warnings, errors)
    }

    fn type_check_if_expression(
        arguments: TypeCheckArguments<'_, (Expression, Expression, Option<Expression>)>,
        span: Span,
    ) -> CompileResult<TypedExpression> {
        let mut warnings = vec![];
        let mut errors = vec![];
        let TypeCheckArguments {
            checkee: (condition, then, r#else),
            namespace,
            return_type_annotation: type_annotation,
            self_type,
            build_config,
            dead_code_graph,
            opts,
            ..
        } = arguments;
        let condition = check!(
            TypedExpression::type_check(TypeCheckArguments {
                checkee: condition.clone(),
                namespace,
                return_type_annotation: insert_type(TypeInfo::Boolean),
                help_text: "The condition of an if expression must be a boolean expression.",
                self_type,
                build_config,
                dead_code_graph,
                mode: Mode::NonAbi,
                opts,
            }),
            error_recovery_expr(condition.span()),
            warnings,
            errors
        );
        let then = check!(
            TypedExpression::type_check(TypeCheckArguments {
                checkee: then.clone(),
                namespace,
                return_type_annotation: insert_type(TypeInfo::Unknown),
                help_text: Default::default(),
                self_type,
                build_config,
                dead_code_graph,
                mode: Mode::NonAbi,
                opts,
            }),
            error_recovery_expr(then.span()),
            warnings,
            errors
        );
        let r#else = r#else.map(|expr| {
            check!(
                TypedExpression::type_check(TypeCheckArguments {
                    checkee: expr.clone(),
                    namespace,
                    return_type_annotation: insert_type(TypeInfo::Unknown),
                    help_text: Default::default(),
                    self_type,
                    build_config,
                    dead_code_graph,
                    mode: Mode::NonAbi,
                    opts,
                }),
                error_recovery_expr(expr.span()),
                warnings,
                errors
            )
        });
        let exp = check!(
            instantiate_if_expression(condition, then, r#else, span, type_annotation, self_type),
            return err(warnings, errors),
            warnings,
            errors
        );
        ok(exp, warnings, errors)
    }

    fn type_check_match_expression(
        arguments: TypeCheckArguments<'_, (Expression, Vec<MatchBranch>)>,
        span: Span,
    ) -> CompileResult<TypedExpression> {
        let mut warnings = vec![];
        let mut errors = vec![];
        let TypeCheckArguments {
            checkee: (value, branches),
            namespace,
            return_type_annotation,
            self_type,
            build_config,
            dead_code_graph,
            opts,
            ..
        } = arguments;

        // type check the value
        let typed_value = check!(
            TypedExpression::type_check(TypeCheckArguments {
                checkee: value.clone(),
                namespace,
                return_type_annotation: insert_type(TypeInfo::Unknown),
                help_text: Default::default(),
                self_type,
                build_config,
                dead_code_graph,
                mode: Mode::NonAbi,
                opts,
            }),
            error_recovery_expr(value.span()),
            warnings,
            errors
        );
        let type_id = typed_value.return_type;

        // type check the match expression and create a TypedMatchExpression object
        let (typed_match_expression, cases_covered) = check!(
            TypedMatchExpression::type_check(
                TypeCheckArguments {
                    checkee: (typed_value, branches),
                    namespace,
                    return_type_annotation,
                    help_text: Default::default(),
                    self_type,
                    build_config,
                    dead_code_graph,
                    mode: Mode::NonAbi,
                    opts,
                },
                span.clone()
            ),
            return err(warnings, errors),
            warnings,
            errors
        );

        // check to see if the match expression is exhaustive and if all match arms are reachable
        let (witness_report, arms_reachability) = check!(
            check_match_expression_usefulness(type_id, cases_covered, span.clone()),
            return err(warnings, errors),
            warnings,
            errors
        );
        for (arm, reachable) in arms_reachability.into_iter() {
            if !reachable {
                warnings.push(CompileWarning {
                    span: arm.span(),
                    warning_content: Warning::MatchExpressionUnreachableArm,
                });
            }
        }
        if witness_report.has_witnesses() {
            errors.push(CompileError::MatchExpressionNonExhaustive {
                missing_patterns: format!("{}", witness_report),
                span,
            });
            return err(warnings, errors);
        }

        // desugar the typed match expression to a typed if expression
        let typed_if_exp = check!(
            typed_match_expression.convert_to_typed_if_expression(namespace, self_type),
            return err(warnings, errors),
            warnings,
            errors
        );

        ok(typed_if_exp, warnings, errors)
    }

    #[allow(clippy::too_many_arguments)]
    fn type_check_asm_expression(
        asm: AsmExpression,
        span: Span,
        namespace: &mut Namespace,
        self_type: TypeId,
        build_config: &BuildConfig,
        dead_code_graph: &mut ControlFlowGraph,
        opts: TCOpts,
    ) -> CompileResult<TypedExpression> {
        let mut warnings = vec![];
        let mut errors = vec![];
        let asm_span = asm
            .returns
            .clone()
            .map(|x| x.1)
            .unwrap_or_else(|| asm.whole_block_span.clone());
        let return_type = check!(
            namespace.resolve_type_with_self(asm.return_type.clone(), self_type, &asm_span, false),
            insert_type(TypeInfo::ErrorRecovery),
            warnings,
            errors,
        );
        // type check the initializers
        let typed_registers = asm
            .registers
            .into_iter()
            .map(
                |AsmRegisterDeclaration { name, initializer }| TypedAsmRegisterDeclaration {
                    name,
                    initializer: initializer.map(|initializer| {
                        check!(
                            TypedExpression::type_check(TypeCheckArguments {
                                checkee: initializer.clone(),
                                namespace,
                                return_type_annotation: insert_type(TypeInfo::Unknown),
                                help_text: Default::default(),
                                self_type,
                                build_config,
                                dead_code_graph,
                                mode: Mode::NonAbi,
                                opts,
                            }),
                            error_recovery_expr(initializer.span()),
                            warnings,
                            errors
                        )
                    }),
                },
            )
            .collect();
        let exp = TypedExpression {
            expression: TypedExpressionVariant::AsmExpression {
                whole_block_span: asm.whole_block_span,
                body: asm.body,
                registers: typed_registers,
                returns: asm.returns,
            },
            return_type,
            is_constant: IsConstant::No,
            span,
        };
        ok(exp, warnings, errors)
    }

    #[allow(clippy::too_many_arguments)]
    fn type_check_struct_expression(
        span: Span,
        call_path: CallPath,
        type_arguments: Vec<TypeArgument>,
        fields: Vec<StructExpressionField>,
        namespace: &mut Namespace,
        self_type: TypeId,
        build_config: &BuildConfig,
        dead_code_graph: &mut ControlFlowGraph,
        opts: TCOpts,
    ) -> CompileResult<TypedExpression> {
        let mut warnings = vec![];
        let mut errors = vec![];

        // find the module that the symbol is in
        let module_path = namespace.find_module_path(&call_path.prefixes);
        check!(
            namespace.root().check_submodule(&module_path),
            return err(warnings, errors),
            warnings,
            errors
        );

        // find the struct definition from the name
        let unknown_decl = check!(
            namespace
                .root()
                .resolve_symbol(&module_path, &call_path.suffix)
<<<<<<< HEAD
                .cloned(),
            return err(warnings, errors),
            warnings,
            errors
        );
        let struct_decl = check!(
            unknown_decl.expect_struct(),
            return err(warnings, errors),
            warnings,
            errors
        )
        .clone();

        // monomorphize the struct definition
        let mut struct_decl = check!(
            struct_decl.monomorphize(
                type_arguments,
                false,
                Some(self_type),
                None,
                namespace.root_mut(),
                &module_path
            ),
            return err(warnings, errors),
            warnings,
            errors
        );
=======
                .value
            {
                Some(TypedDeclaration::StructDeclaration(decl)) => decl.clone(),
                Some(_) => {
                    errors.push(CompileError::DeclaredNonStructAsStruct {
                        name: call_path.suffix.clone(),
                        span,
                    });
                    return err(warnings, errors);
                }
                None => {
                    errors.push(CompileError::StructNotFound {
                        name: call_path.suffix.clone(),
                        span,
                    });
                    return err(warnings, errors);
                }
            }
        };

        // if this is a generic struct, i.e. it has some type
        // parameters, monomorphize it before unifying the
        // types
        let mut new_decl = match (decl.type_parameters.is_empty(), type_arguments.is_empty()) {
            (true, true) => decl,
            (true, false) => {
                let type_arguments_span = type_arguments
                    .iter()
                    .map(|x| x.span.clone())
                    .reduce(Span::join)
                    .unwrap_or_else(|| call_path.suffix.span().clone());
                errors.push(CompileError::DoesNotTakeTypeArguments {
                    name: call_path.suffix,
                    span: type_arguments_span,
                });
                return err(warnings, errors);
            }
            _ => {
                let mut type_arguments = type_arguments;
                for type_argument in type_arguments.iter_mut() {
                    type_argument.type_id = check!(
                        namespace.resolve_type_with_self(
                            look_up_type_id(type_argument.type_id),
                            self_type,
                            type_argument.span.clone(),
                            true,
                        ),
                        return err(warnings, errors),
                        warnings,
                        errors
                    );
                }
                // perform the monomorphization
                check!(
                    decl.monomorphize(
                        &mut namespace[&call_path.prefixes],
                        &type_arguments,
                        Some(self_type)
                    ),
                    return err(warnings, errors),
                    warnings,
                    errors
                )
            }
        };
>>>>>>> 1050cc1c

        // match up the names with their type annotations from the declaration
        let mut typed_fields_buf = vec![];
        for def_field in struct_decl.fields.iter_mut() {
            let expr_field: crate::parse_tree::StructExpressionField =
                match fields.iter().find(|x| x.name == def_field.name) {
                    Some(val) => val.clone(),
                    None => {
                        errors.push(CompileError::StructMissingField {
                            field_name: def_field.name.clone(),
                            struct_name: struct_decl.name.clone(),
                            span: span.clone(),
                        });
                        typed_fields_buf.push(TypedStructExpressionField {
                            name: def_field.name.clone(),
                            value: TypedExpression {
                                expression: TypedExpressionVariant::Tuple { fields: vec![] },
                                return_type: insert_type(TypeInfo::ErrorRecovery),
                                is_constant: IsConstant::No,
                                span: span.clone(),
                            },
                        });
                        continue;
                    }
                };

            let typed_field = check!(
                TypedExpression::type_check(TypeCheckArguments {
                    checkee: expr_field.value,
                    namespace,
                    return_type_annotation: def_field.r#type,
                    help_text: "Struct field's type must match up with the type specified in its \
                     declaration.",
                    self_type,
                    build_config,
                    dead_code_graph,
                    mode: Mode::NonAbi,
                    opts,
                }),
                continue,
                warnings,
                errors
            );

            def_field.span = typed_field.span.clone();
            typed_fields_buf.push(TypedStructExpressionField {
                value: typed_field,
                name: expr_field.name.clone(),
            });
        }

        // check that there are no extra fields
        for field in fields {
            if !struct_decl.fields.iter().any(|x| x.name == field.name) {
                errors.push(CompileError::StructDoesNotHaveField {
                    field_name: field.name.clone(),
                    struct_name: struct_decl.name.clone(),
                    span: field.span,
                });
            }
        }
        let exp = TypedExpression {
            expression: TypedExpressionVariant::StructExpression {
                struct_name: struct_decl.name.clone(),
                fields: typed_fields_buf,
            },
            return_type: struct_decl.type_id(),
            is_constant: IsConstant::No,
            span,
        };
        ok(exp, warnings, errors)
    }

    #[allow(clippy::too_many_arguments)]
    fn type_check_subfield_expression(
        prefix: Expression,
        span: Span,
        field_to_access: Ident,
        namespace: &mut Namespace,
        self_type: TypeId,
        build_config: &BuildConfig,
        dead_code_graph: &mut ControlFlowGraph,
        opts: TCOpts,
    ) -> CompileResult<TypedExpression> {
        let mut warnings = vec![];
        let mut errors = vec![];
        let parent = check!(
            TypedExpression::type_check(TypeCheckArguments {
                checkee: prefix,
                namespace,
                return_type_annotation: insert_type(TypeInfo::Unknown),
                help_text: Default::default(),
                self_type,
                build_config,
                dead_code_graph,
                mode: Mode::NonAbi,
                opts,
            }),
            return err(warnings, errors),
            warnings,
            errors
        );
        let exp = check!(
            instantiate_struct_field_access(parent, field_to_access, span),
            return err(warnings, errors),
            warnings,
            errors
        );
        ok(exp, warnings, errors)
    }

    fn type_check_tuple(
        fields: Vec<Expression>,
        span: Span,
        namespace: &mut Namespace,
        type_annotation: TypeId,
        self_type: TypeId,
        build_config: &BuildConfig,
        dead_code_graph: &mut ControlFlowGraph,
        opts: TCOpts,
    ) -> CompileResult<TypedExpression> {
        let mut warnings = vec![];
        let mut errors = vec![];
        let field_type_opt = match look_up_type_id(type_annotation) {
            TypeInfo::Tuple(field_type_ids) if field_type_ids.len() == fields.len() => {
                Some(field_type_ids)
            }
            _ => None,
        };
        let mut typed_field_types = Vec::with_capacity(fields.len());
        let mut typed_fields = Vec::with_capacity(fields.len());
        let mut is_constant = IsConstant::Yes;
        for (i, field) in fields.into_iter().enumerate() {
            let field_type = field_type_opt
                .as_ref()
                .map(|field_type_ids| field_type_ids[i].clone())
                .unwrap_or_default();
            let field_span = field.span();
            let typed_field = check!(
                TypedExpression::type_check(TypeCheckArguments {
                    checkee: field,
                    namespace,
                    return_type_annotation: field_type.type_id,
                    help_text: "tuple field type does not match the expected type",
                    self_type,
                    build_config,
                    dead_code_graph,
                    mode: Mode::NonAbi,
                    opts,
                }),
                error_recovery_expr(field_span),
                warnings,
                errors
            );
            if let IsConstant::No = typed_field.is_constant {
                is_constant = IsConstant::No;
            }
            typed_field_types.push(TypeArgument {
                type_id: typed_field.return_type,
                span: typed_field.span.clone(),
            });
            typed_fields.push(typed_field);
        }
        let exp = TypedExpression {
            expression: TypedExpressionVariant::Tuple {
                fields: typed_fields,
            },
            return_type: crate::type_engine::insert_type(TypeInfo::Tuple(typed_field_types)),
            is_constant,
            span,
        };
        ok(exp, warnings, errors)
    }

    /// Look up the current global storage state that has been created by storage declarations.
    /// If there isn't any storage, then this is an error. If there is storage, find the corresponding
    /// field that has been specified and return that value.
    fn type_check_storage_load(
        arguments: TypeCheckArguments<'_, Vec<Ident>>,
        span: &Span,
    ) -> CompileResult<TypedExpression> {
        let TypeCheckArguments {
            checkee, namespace, ..
        } = arguments;

        let mut warnings = vec![];
        let mut errors = vec![];
        if !namespace.has_storage_declared() {
            errors.push(CompileError::NoDeclaredStorage { span: span.clone() });
            return err(warnings, errors);
        }

        let storage_fields = check!(
            namespace.get_storage_field_descriptors(),
            return err(warnings, errors),
            warnings,
            errors
        );

        // Do all namespace checking here!
        let (storage_access, return_type) = check!(
            namespace.apply_storage_load(checkee, &storage_fields),
            return err(warnings, errors),
            warnings,
            errors
        );
        ok(
            TypedExpression {
                expression: TypedExpressionVariant::StorageAccess(storage_access),
                return_type,
                is_constant: IsConstant::No,
                span: span.clone(),
            },
            warnings,
            errors,
        )
    }

    fn type_check_tuple_index(
        prefix: Expression,
        index: usize,
        index_span: Span,
        span: Span,
        namespace: &mut Namespace,
        self_type: TypeId,
        build_config: &BuildConfig,
        dead_code_graph: &mut ControlFlowGraph,
        opts: TCOpts,
    ) -> CompileResult<TypedExpression> {
        let mut warnings = vec![];
        let mut errors = vec![];
        let parent = check!(
            TypedExpression::type_check(TypeCheckArguments {
                checkee: prefix,
                namespace,
                return_type_annotation: insert_type(TypeInfo::Unknown),
                help_text: Default::default(),
                self_type,
                build_config,
                dead_code_graph,
                mode: Mode::NonAbi,
                opts,
            }),
            return err(warnings, errors),
            warnings,
            errors
        );
        let exp = check!(
            instantiate_tuple_index_access(parent, index, index_span, span, namespace),
            return err(warnings, errors),
            warnings,
            errors
        );
        ok(exp, warnings, errors)
    }

    #[allow(clippy::too_many_arguments)]
    fn type_check_delineated_path(
        call_path: CallPath,
        span: Span,
        args: Vec<Expression>,
        type_arguments: Vec<TypeArgument>,
        namespace: &mut Namespace,
        self_type: TypeId,
        build_config: &BuildConfig,
        dead_code_graph: &mut ControlFlowGraph,
        opts: TCOpts,
    ) -> CompileResult<TypedExpression> {
        let mut warnings = vec![];
        let mut errors = vec![];
        // The first step is to determine if the call path refers to a module, enum, or function.
        // We could rely on the capitalization convention, where modules are lowercase
        // and enums are uppercase, but this is not robust in the long term.
        // Instead, we try to resolve all paths.
        // If only one exists, then we use that one. Otherwise, if more than one exist, it is
        // an ambiguous reference error.
        let mut probe_warnings = Vec::new();
        let mut probe_errors = Vec::new();

        // First, check if this could be a module. We check first so that we can check for
        // ambiguity in the following enum check.
        let is_module = namespace
            .check_submodule(&call_path.prefixes)
            .ok(&mut probe_warnings, &mut probe_errors)
            .is_some();

        // Check if the call path refers to an enum in another module.
        let (enum_name, enum_mod_path) = call_path.prefixes.split_last().expect("empty call path");
        let abs_enum_mod_path = namespace.find_module_path(enum_mod_path);
        let exp = if let Some(enum_decl) = namespace
            .check_submodule_mut(enum_mod_path)
            .ok(&mut warnings, &mut errors)
            .map(|_| ())
            .and_then(|_| {
                namespace
                    .root()
                    .resolve_symbol(&abs_enum_mod_path, enum_name)
                    .value
            })
            .and_then(|decl| decl.as_enum().cloned())
        {
            // Check for ambiguity between this enum name and a module name.
            if is_module {
                errors.push(CompileError::AmbiguousPath { span });
                return err(warnings, errors);
            }
            check!(
                instantiate_enum(
                    &abs_enum_mod_path,
                    enum_decl,
                    call_path.suffix,
                    args,
                    type_arguments,
                    namespace,
                    self_type,
                    build_config,
                    dead_code_graph,
                    opts,
                ),
                return err(warnings, errors),
                warnings,
                errors
            )

        // Otherwise, our prefix should point to some module ending with an enum or function.
        } else if namespace
            .check_submodule_mut(&call_path.prefixes)
            .ok(&mut probe_warnings, &mut probe_errors)
            .is_some()
        {
            let decl = match namespace.resolve_call_path(&call_path).value {
                Some(decl) => decl.clone(),
                None => {
                    errors.push(CompileError::SymbolNotFound {
                        name: call_path.suffix.clone(),
                    });
                    return err(warnings, errors);
                }
            };
            match decl {
                TypedDeclaration::EnumDeclaration(enum_decl) => {
                    check!(
                        instantiate_enum(
                            &call_path.prefixes,
                            enum_decl,
                            call_path.suffix,
                            args,
                            type_arguments,
                            namespace,
                            self_type,
                            build_config,
                            dead_code_graph,
                            opts,
                        ),
                        return err(warnings, errors),
                        warnings,
                        errors
                    )
                }
                TypedDeclaration::FunctionDeclaration(func_decl) => {
                    check!(
                        instantiate_function_application(
                            func_decl,
                            call_path,
                            vec!(), // the type args in this position are guarenteed to be empty due to parsing
                            args,
                            namespace,
                            self_type,
                            build_config,
                            dead_code_graph,
                            opts,
                        ),
                        return err(warnings, errors),
                        warnings,
                        errors
                    )
                }
                a => {
                    // TODO: Should this be `NotAnEnumOrFunction`?
                    errors.push(CompileError::NotAnEnum {
                        name: call_path.friendly_name(),
                        span,
                        actually: a.friendly_name().to_string(),
                    });
                    return err(warnings, errors);
                }
            }

        // If prefix is neither a module or enum, there's nothing to be found.
        } else {
            errors.push(CompileError::SymbolNotFound {
                name: call_path.suffix.clone(),
            });
            return err(warnings, errors);
        };

        ok(exp, warnings, errors)
    }

    #[allow(clippy::too_many_arguments)]
    fn type_check_abi_cast(
        abi_name: CallPath,
        address: Box<Expression>,
        span: Span,
        namespace: &mut Namespace,
        self_type: TypeId,
        build_config: &BuildConfig,
        dead_code_graph: &mut ControlFlowGraph,
        opts: TCOpts,
    ) -> CompileResult<TypedExpression> {
        let mut warnings = vec![];
        let mut errors = vec![];
        // TODO use lib-std's Address type instead of b256
        // type check the address and make sure it is
        let err_span = address.span();
        // TODO(static span): the below String address should just be address_expr
        // basically delete the bottom line and replace references to it with address_expr
        let address_str = address.span().as_str().to_string();
        let address_expr = check!(
            TypedExpression::type_check(TypeCheckArguments {
                checkee: *address,
                namespace,
                return_type_annotation: insert_type(TypeInfo::B256),
                help_text: "An address that is being ABI cast must be of type b256",
                self_type,
                build_config,
                dead_code_graph,
                mode: Mode::NonAbi,
                opts,
            }),
            error_recovery_expr(err_span),
            warnings,
            errors
        );
        // look up the call path and get the declaration it references
        let abi = check!(
            namespace.resolve_call_path(&abi_name).cloned(),
            return err(warnings, errors),
            warnings,
            errors
        );
        let abi = match abi {
            TypedDeclaration::AbiDeclaration(abi) => abi,
            TypedDeclaration::VariableDeclaration(TypedVariableDeclaration {
                body: ref expr,
                ..
            }) => {
                let ret_ty = look_up_type_id(expr.return_type);
                let abi_name = match ret_ty {
                    TypeInfo::ContractCaller { abi_name, .. } => abi_name,
                    _ => {
                        errors.push(CompileError::NotAnAbi {
                            span: abi_name.span(),
                            actually_is: abi.friendly_name(),
                        });
                        return err(warnings, errors);
                    }
                };
                match abi_name {
                    // look up the call path and get the declaration it references
                    AbiName::Known(abi_name) => {
                        let decl = check!(
                            namespace.resolve_call_path(&abi_name).cloned(),
                            return err(warnings, errors),
                            warnings,
                            errors
                        );
                        let abi = match decl {
                            TypedDeclaration::AbiDeclaration(abi) => abi,
                            _ => {
                                errors.push(CompileError::NotAnAbi {
                                    span: abi_name.span(),
                                    actually_is: abi.friendly_name(),
                                });
                                return err(warnings, errors);
                            }
                        };
                        abi
                    }
                    AbiName::Deferred => {
                        return ok(
                            TypedExpression {
                                return_type: insert_type(TypeInfo::ContractCaller {
                                    abi_name: AbiName::Deferred,
                                    address: String::new(),
                                }),
                                expression: TypedExpressionVariant::Tuple { fields: vec![] },
                                is_constant: IsConstant::Yes,
                                span,
                            },
                            warnings,
                            errors,
                        )
                    }
                }
            }
            a => {
                errors.push(CompileError::NotAnAbi {
                    span: abi_name.span(),
                    actually_is: a.friendly_name(),
                });
                return err(warnings, errors);
            }
        };
        let return_type = insert_type(TypeInfo::ContractCaller {
            abi_name: AbiName::Known(abi_name.clone()),
            address: address_str,
        });
        let mut functions_buf = abi
            .interface_surface
            .iter()
            .map(|x| x.to_dummy_func(Mode::ImplAbiFn))
            .collect::<Vec<_>>();
        // calls of ABI methods do not result in any codegen of the ABI method block
        // they instead just use the CALL opcode and the return type
        let mut type_checked_fn_buf = Vec::with_capacity(abi.methods.len());
        for method in &abi.methods {
            type_checked_fn_buf.push(check!(
                TypedFunctionDeclaration::type_check(TypeCheckArguments {
                    checkee: method.clone(),
                    namespace,
                    return_type_annotation: insert_type(TypeInfo::Unknown),
                    help_text: Default::default(),
                    self_type: insert_type(TypeInfo::Contract),
                    build_config,
                    dead_code_graph,
                    mode: Mode::ImplAbiFn,
                    opts,
                }),
                return err(warnings, errors),
                warnings,
                errors
            ));
        }

        functions_buf.append(&mut type_checked_fn_buf);
        namespace.insert_trait_implementation(
            abi_name.clone(),
            look_up_type_id(return_type),
            functions_buf,
        );
        let exp = TypedExpression {
            expression: TypedExpressionVariant::AbiCast {
                abi_name,
                address: Box::new(address_expr),
                span: span.clone(),
            },
            return_type,
            is_constant: IsConstant::No,
            span,
        };
        ok(exp, warnings, errors)
    }

    #[allow(clippy::too_many_arguments)]
    fn type_check_array(
        contents: Vec<Expression>,
        span: Span,
        namespace: &mut Namespace,
        self_type: TypeId,
        build_config: &BuildConfig,
        dead_code_graph: &mut ControlFlowGraph,
        opts: TCOpts,
    ) -> CompileResult<TypedExpression> {
        if contents.is_empty() {
            return ok(
                TypedExpression {
                    expression: TypedExpressionVariant::Array {
                        contents: Vec::new(),
                    },
                    return_type: insert_type(TypeInfo::Array(insert_type(TypeInfo::Unknown), 0)),
                    is_constant: IsConstant::Yes,
                    span,
                },
                Vec::new(),
                Vec::new(),
            );
        };

        let mut warnings = Vec::new();
        let mut errors = Vec::new();
        let typed_contents: Vec<TypedExpression> = contents
            .into_iter()
            .map(|expr| {
                let span = expr.span();
                check!(
                    Self::type_check(TypeCheckArguments {
                        checkee: expr,
                        namespace,
                        return_type_annotation: insert_type(TypeInfo::Unknown),
                        help_text: Default::default(),
                        self_type,
                        build_config,
                        dead_code_graph,
                        mode: Mode::NonAbi,
                        opts,
                    }),
                    error_recovery_expr(span),
                    warnings,
                    errors
                )
            })
            .collect();

        let elem_type = typed_contents[0].return_type;
        for typed_elem in &typed_contents[1..] {
            let (mut new_warnings, new_errors) = unify_with_self(
                typed_elem.return_type,
                elem_type,
                self_type,
                &typed_elem.span,
                "",
            );
            let no_warnings = new_warnings.is_empty();
            let no_errors = new_errors.is_empty();
            warnings.append(&mut new_warnings);
            errors.append(&mut new_errors.into_iter().map(|x| x.into()).collect());
            // In both cases, if there are warnings or errors then break here, since we don't
            // need to spam type errors for every element once we have one.
            if !no_warnings && !no_errors {
                break;
            }
        }

        let array_count = typed_contents.len();
        ok(
            TypedExpression {
                expression: TypedExpressionVariant::Array {
                    contents: typed_contents,
                },
                return_type: insert_type(TypeInfo::Array(elem_type, array_count)),
                is_constant: IsConstant::No, // Maybe?
                span,
            },
            warnings,
            errors,
        )
    }

    fn type_check_array_index(
        arguments: TypeCheckArguments<'_, (Expression, Expression)>,
        span: Span,
    ) -> CompileResult<TypedExpression> {
        let TypeCheckArguments {
            checkee: (prefix, index),
            namespace,
            self_type,
            build_config,
            dead_code_graph,
            opts,
            ..
        } = arguments;
        let mut warnings = Vec::new();
        let mut errors = Vec::new();

        let prefix_te = check!(
            TypedExpression::type_check(TypeCheckArguments {
                checkee: prefix.clone(),
                namespace,
                return_type_annotation: insert_type(TypeInfo::Unknown),
                help_text: Default::default(),
                self_type,
                build_config,
                dead_code_graph,
                mode: Mode::NonAbi,
                opts,
            }),
            return err(warnings, errors),
            warnings,
            errors
        );

        // If the return type is a static array then create a TypedArrayIndex.
        let exp = match look_up_type_id(prefix_te.return_type) {
            TypeInfo::Array(elem_type_id, _) => {
                let index_te = check!(
                    TypedExpression::type_check(TypeCheckArguments {
                        checkee: index,
                        namespace,
                        return_type_annotation: insert_type(TypeInfo::UnsignedInteger(
                            IntegerBits::SixtyFour
                        )),
                        help_text: Default::default(),
                        self_type,
                        build_config,
                        dead_code_graph,
                        mode: Mode::NonAbi,
                        opts,
                    }),
                    return err(warnings, errors),
                    warnings,
                    errors
                );

                TypedExpression {
                    expression: TypedExpressionVariant::ArrayIndex {
                        prefix: Box::new(prefix_te),
                        index: Box::new(index_te),
                    },
                    return_type: elem_type_id,
                    is_constant: IsConstant::No,
                    span,
                }
            }
            _ => {
                // Otherwise convert into a method call 'index(self, index)' via the std::ops::Index trait.
                let method_name = MethodName::FromType {
                    call_path: CallPath {
                        prefixes: vec![
                            Ident::new_with_override("core", span.clone()),
                            Ident::new_with_override("ops", span.clone()),
                        ],
                        suffix: Ident::new_with_override("index", span.clone()),
                        is_absolute: true,
                    },
                    type_name: None,
                    type_name_span: None,
                };
                check!(
                    type_check_method_application(
                        method_name,
                        vec![],
                        vec![prefix, index],
                        vec![],
                        span,
                        namespace,
                        self_type,
                        build_config,
                        dead_code_graph,
                        opts,
                    ),
                    return err(warnings, errors),
                    warnings,
                    errors
                )
            }
        };
        ok(exp, warnings, errors)
    }

    fn type_check_size_of_val(
        arguments: TypeCheckArguments<'_, Expression>,
        span: Span,
    ) -> CompileResult<TypedExpression> {
        let mut warnings = vec![];
        let mut errors = vec![];
        let exp = check!(
            TypedExpression::type_check(arguments),
            return err(warnings, errors),
            warnings,
            errors
        );
        let exp = TypedExpression {
            expression: TypedExpressionVariant::SizeOfValue {
                expr: Box::new(exp),
            },
            return_type: crate::type_engine::insert_type(TypeInfo::UnsignedInteger(
                IntegerBits::SixtyFour,
            )),
            is_constant: IsConstant::No,
            span,
        };
        ok(exp, warnings, errors)
    }

    fn type_check_get_type_property(
        builtin: BuiltinProperty,
        arguments: TypeCheckArguments<'_, (TypeInfo, Span)>,
        span: Span,
    ) -> CompileResult<TypedExpression> {
        let mut warnings = vec![];
        let mut errors = vec![];
        let TypeCheckArguments {
            checkee: (type_name, type_span),
            self_type,
            namespace,
            ..
        } = arguments;
        let type_id = check!(
            namespace.resolve_type_with_self(type_name, self_type, &type_span, true),
            insert_type(TypeInfo::ErrorRecovery),
            warnings,
            errors,
        );
        let return_type = match builtin {
            BuiltinProperty::SizeOfType => {
                insert_type(TypeInfo::UnsignedInteger(IntegerBits::SixtyFour))
            }
            BuiltinProperty::IsRefType => insert_type(TypeInfo::Boolean),
        };
        let exp = TypedExpression {
            expression: TypedExpressionVariant::TypeProperty {
                property: builtin,
                type_id,
                span: span.clone(),
            },
            return_type,
            is_constant: IsConstant::No,
            span,
        };
        ok(exp, warnings, errors)
    }

    fn resolve_numeric_literal(
        lit: Literal,
        span: Span,
        new_type: TypeId,
    ) -> CompileResult<TypedExpression> {
        let mut errors = vec![];

        // Parse and resolve a Numeric(span) based on new_type.
        let (val, new_integer_type) = match lit {
            Literal::Numeric(num) => match look_up_type_id(new_type) {
                TypeInfo::UnsignedInteger(n) => match n {
                    IntegerBits::Eight => (
                        num.to_string().parse().map(Literal::U8).map_err(|e| {
                            Literal::handle_parse_int_error(
                                e,
                                TypeInfo::UnsignedInteger(IntegerBits::Eight),
                                span.clone(),
                            )
                        }),
                        new_type,
                    ),
                    IntegerBits::Sixteen => (
                        num.to_string().parse().map(Literal::U16).map_err(|e| {
                            Literal::handle_parse_int_error(
                                e,
                                TypeInfo::UnsignedInteger(IntegerBits::Sixteen),
                                span.clone(),
                            )
                        }),
                        new_type,
                    ),
                    IntegerBits::ThirtyTwo => (
                        num.to_string().parse().map(Literal::U32).map_err(|e| {
                            Literal::handle_parse_int_error(
                                e,
                                TypeInfo::UnsignedInteger(IntegerBits::ThirtyTwo),
                                span.clone(),
                            )
                        }),
                        new_type,
                    ),
                    IntegerBits::SixtyFour => (
                        num.to_string().parse().map(Literal::U64).map_err(|e| {
                            Literal::handle_parse_int_error(
                                e,
                                TypeInfo::UnsignedInteger(IntegerBits::SixtyFour),
                                span.clone(),
                            )
                        }),
                        new_type,
                    ),
                },
                TypeInfo::Numeric => (
                    num.to_string().parse().map(Literal::U64).map_err(|e| {
                        Literal::handle_parse_int_error(
                            e,
                            TypeInfo::UnsignedInteger(IntegerBits::SixtyFour),
                            span.clone(),
                        )
                    }),
                    insert_type(TypeInfo::UnsignedInteger(IntegerBits::SixtyFour)),
                ),
                _ => unreachable!("Unexpected type for integer literals"),
            },
            _ => unreachable!("Unexpected non-integer literals"),
        };

        match val {
            Ok(v) => {
                let exp = TypedExpression {
                    expression: TypedExpressionVariant::Literal(v),
                    return_type: new_integer_type,
                    is_constant: IsConstant::Yes,
                    span,
                };
                ok(exp, vec![], vec![])
            }
            Err(e) => {
                errors.push(e);
                let exp = error_recovery_expr(span);
                ok(exp, vec![], errors)
            }
        }
    }

    pub(crate) fn pretty_print(&self) -> String {
        format!(
            "{} ({})",
            self.expression.pretty_print(),
            look_up_type_id(self.return_type).friendly_type_str()
        )
    }
}

#[cfg(test)]
mod tests {
    use std::sync::Mutex;

    use super::*;

    fn do_type_check(expr: Expression, type_annotation: TypeId) -> CompileResult<TypedExpression> {
        let mut namespace = Namespace::init_root(namespace::Module::default());
        let self_type = insert_type(TypeInfo::Unknown);
        let build_config = BuildConfig {
            file_name: Arc::new("test.sw".into()),
            dir_of_code: Arc::new("".into()),
            manifest_path: Arc::new("".into()),
            use_orig_asm: false,
            use_orig_parser: false,
            print_intermediate_asm: false,
            print_finalized_asm: false,
            print_ir: false,
            generated_names: Arc::new(Mutex::new(vec![])),
        };
        let mut dead_code_graph: ControlFlowGraph = Default::default();

        TypedExpression::type_check(TypeCheckArguments {
            checkee: expr,
            namespace: &mut namespace,
            return_type_annotation: type_annotation,
            help_text: Default::default(),
            self_type,
            build_config: &build_config,
            dead_code_graph: &mut dead_code_graph,
            mode: Mode::NonAbi,
            opts: Default::default(),
        })
    }

    fn do_type_check_for_boolx2(expr: Expression) -> CompileResult<TypedExpression> {
        do_type_check(
            expr,
            insert_type(TypeInfo::Array(insert_type(TypeInfo::Boolean), 2)),
        )
    }

    #[test]
    fn test_array_type_check_non_homogeneous_0() {
        // [true, 0] -- first element is correct, assumes type is [bool; 2].
        let expr = Expression::Array {
            contents: vec![
                Expression::Literal {
                    value: Literal::Boolean(true),
                    span: Span::dummy(),
                },
                Expression::Literal {
                    value: Literal::U64(0),
                    span: Span::dummy(),
                },
            ],
            span: Span::dummy(),
        };

        let comp_res = do_type_check_for_boolx2(expr);
        assert!(comp_res.errors.len() == 1);
        assert!(matches!(&comp_res.errors[0],
                         CompileError::TypeError(TypeError::MismatchedType {
                             expected,
                             received,
                             ..
                         }) if expected.friendly_type_str() == "bool"
                                && received.friendly_type_str() == "u64"));
    }

    #[test]
    fn test_array_type_check_non_homogeneous_1() {
        // [0, false] -- first element is incorrect, assumes type is [u64; 2].
        let expr = Expression::Array {
            contents: vec![
                Expression::Literal {
                    value: Literal::U64(0),
                    span: Span::dummy(),
                },
                Expression::Literal {
                    value: Literal::Boolean(true),
                    span: Span::dummy(),
                },
            ],
            span: Span::dummy(),
        };

        let comp_res = do_type_check_for_boolx2(expr);
        assert!(comp_res.errors.len() == 2);
        assert!(matches!(&comp_res.errors[0],
                         CompileError::TypeError(TypeError::MismatchedType {
                             expected,
                             received,
                             ..
                         }) if expected.friendly_type_str() == "u64"
                                && received.friendly_type_str() == "bool"));
        assert!(matches!(&comp_res.errors[1],
                         CompileError::TypeError(TypeError::MismatchedType {
                             expected,
                             received,
                             ..
                         }) if expected.friendly_type_str() == "[bool; 2]"
                                && received.friendly_type_str() == "[u64; 2]"));
    }

    #[test]
    fn test_array_type_check_bad_count() {
        // [0, false] -- first element is incorrect, assumes type is [u64; 2].
        let expr = Expression::Array {
            contents: vec![
                Expression::Literal {
                    value: Literal::Boolean(true),
                    span: Span::dummy(),
                },
                Expression::Literal {
                    value: Literal::Boolean(true),
                    span: Span::dummy(),
                },
                Expression::Literal {
                    value: Literal::Boolean(true),
                    span: Span::dummy(),
                },
            ],
            span: Span::dummy(),
        };

        let comp_res = do_type_check_for_boolx2(expr);
        assert!(comp_res.errors.len() == 1);
        assert!(matches!(&comp_res.errors[0],
                         CompileError::TypeError(TypeError::MismatchedType {
                             expected,
                             received,
                             ..
                         }) if expected.friendly_type_str() == "[bool; 2]"
                                && received.friendly_type_str() == "[bool; 3]"));
    }

    #[test]
    fn test_array_type_check_empty() {
        let expr = Expression::Array {
            contents: Vec::new(),
            span: Span::dummy(),
        };

        let comp_res = do_type_check(
            expr,
            insert_type(TypeInfo::Array(insert_type(TypeInfo::Boolean), 0)),
        );
        assert!(comp_res.warnings.is_empty() && comp_res.errors.is_empty());
    }
}<|MERGE_RESOLUTION|>--- conflicted
+++ resolved
@@ -1078,7 +1078,6 @@
             namespace
                 .root()
                 .resolve_symbol(&module_path, &call_path.suffix)
-<<<<<<< HEAD
                 .cloned(),
             return err(warnings, errors),
             warnings,
@@ -1106,73 +1105,6 @@
             warnings,
             errors
         );
-=======
-                .value
-            {
-                Some(TypedDeclaration::StructDeclaration(decl)) => decl.clone(),
-                Some(_) => {
-                    errors.push(CompileError::DeclaredNonStructAsStruct {
-                        name: call_path.suffix.clone(),
-                        span,
-                    });
-                    return err(warnings, errors);
-                }
-                None => {
-                    errors.push(CompileError::StructNotFound {
-                        name: call_path.suffix.clone(),
-                        span,
-                    });
-                    return err(warnings, errors);
-                }
-            }
-        };
-
-        // if this is a generic struct, i.e. it has some type
-        // parameters, monomorphize it before unifying the
-        // types
-        let mut new_decl = match (decl.type_parameters.is_empty(), type_arguments.is_empty()) {
-            (true, true) => decl,
-            (true, false) => {
-                let type_arguments_span = type_arguments
-                    .iter()
-                    .map(|x| x.span.clone())
-                    .reduce(Span::join)
-                    .unwrap_or_else(|| call_path.suffix.span().clone());
-                errors.push(CompileError::DoesNotTakeTypeArguments {
-                    name: call_path.suffix,
-                    span: type_arguments_span,
-                });
-                return err(warnings, errors);
-            }
-            _ => {
-                let mut type_arguments = type_arguments;
-                for type_argument in type_arguments.iter_mut() {
-                    type_argument.type_id = check!(
-                        namespace.resolve_type_with_self(
-                            look_up_type_id(type_argument.type_id),
-                            self_type,
-                            type_argument.span.clone(),
-                            true,
-                        ),
-                        return err(warnings, errors),
-                        warnings,
-                        errors
-                    );
-                }
-                // perform the monomorphization
-                check!(
-                    decl.monomorphize(
-                        &mut namespace[&call_path.prefixes],
-                        &type_arguments,
-                        Some(self_type)
-                    ),
-                    return err(warnings, errors),
-                    warnings,
-                    errors
-                )
-            }
-        };
->>>>>>> 1050cc1c
 
         // match up the names with their type annotations from the declaration
         let mut typed_fields_buf = vec![];
