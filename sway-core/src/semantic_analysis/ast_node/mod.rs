use self::declaration::EnforceTypeArguments;

use super::{namespace::Namespace, ERROR_RECOVERY_DECLARATION};

use crate::{
<<<<<<< HEAD
    build_config::BuildConfig, control_flow_analysis::ControlFlowGraph, error::*, parse_tree::*,
    semantic_analysis::*, type_engine::*, AstNode, AstNodeContent, Ident, ReturnStatement,
=======
    build_config::BuildConfig,
    control_flow_analysis::ControlFlowGraph,
    error::*,
    parse_tree::*,
    semantic_analysis::{ast_node::declaration::insert_type_parameters, *},
    style::*,
    type_engine::*,
    AstNode, AstNodeContent, Ident, ReturnStatement,
>>>>>>> bc724b48
};

use sway_types::{span::Span, state::StateIndex};

use derivative::Derivative;
use std::sync::Arc;

use crate::semantic_analysis::ast_node::declaration::TypedStorageField;

pub(crate) use crate::semantic_analysis::ast_node::declaration::ReassignmentLhs;

pub mod declaration;
use declaration::TypedTraitFn;

pub use declaration::{
    TypedAbiDeclaration, TypedConstantDeclaration, TypedDeclaration, TypedEnumDeclaration,
    TypedEnumVariant, TypedFunctionDeclaration, TypedFunctionParameter, TypedStructDeclaration,
    TypedStructField,
};

pub(crate) use declaration::{
    check_if_name_is_invalid, TypedReassignment, TypedStorageDeclaration, TypedTraitDeclaration,
    TypedVariableDeclaration, VariableMutability,
};

pub mod impl_trait;
use impl_trait::implementation_of_trait;
pub(crate) use impl_trait::Mode;

mod code_block;
pub(crate) use code_block::TypedCodeBlock;

mod expression;
pub(crate) use expression::*;

mod return_statement;
pub(crate) use return_statement::TypedReturnStatement;

mod while_loop;
pub(crate) use while_loop::TypedWhileLoop;

mod copy_types;
pub(crate) use copy_types::{insert_type_parameters, CopyTypes, TypeMapping};

/// whether or not something is constantly evaluatable (if the result is known at compile
/// time)
#[derive(Clone, Copy, Debug, Eq, PartialEq, Hash)]
pub(crate) enum IsConstant {
    Yes,
    No,
}

#[derive(Clone, Debug, PartialEq, Eq)]
pub(crate) enum TypedAstNodeContent {
    ReturnStatement(TypedReturnStatement),
    Declaration(TypedDeclaration),
    Expression(TypedExpression),
    ImplicitReturnExpression(TypedExpression),
    WhileLoop(TypedWhileLoop),
    // a no-op node used for something that just issues a side effect, like an import statement.
    SideEffect,
}

#[derive(Clone, Debug, Eq, Derivative)]
#[derivative(PartialEq)]
pub struct TypedAstNode {
    pub(crate) content: TypedAstNodeContent,
    #[derivative(PartialEq = "ignore")]
    pub(crate) span: Span,
}

impl std::fmt::Display for TypedAstNode {
    fn fmt(&self, f: &mut std::fmt::Formatter<'_>) -> std::fmt::Result {
        use TypedAstNodeContent::*;
        let text = match &self.content {
            ReturnStatement(TypedReturnStatement { ref expr }) => {
                format!("return {}", expr.pretty_print())
            }
            Declaration(ref typed_decl) => typed_decl.pretty_print(),
            Expression(exp) => exp.pretty_print(),
            ImplicitReturnExpression(exp) => format!("return {}", exp.pretty_print()),
            WhileLoop(w_loop) => w_loop.pretty_print(),
            SideEffect => "".into(),
        };
        f.write_str(&text)
    }
}

impl CopyTypes for TypedAstNode {
    fn copy_types(&mut self, type_mapping: &TypeMapping) {
        match self.content {
            TypedAstNodeContent::ReturnStatement(ref mut ret_stmt) => {
                ret_stmt.copy_types(type_mapping)
            }
            TypedAstNodeContent::ImplicitReturnExpression(ref mut exp) => {
                exp.copy_types(type_mapping)
            }
            TypedAstNodeContent::Declaration(ref mut decl) => decl.copy_types(type_mapping),
            TypedAstNodeContent::Expression(ref mut expr) => expr.copy_types(type_mapping),
            TypedAstNodeContent::WhileLoop(TypedWhileLoop {
                ref mut condition,
                ref mut body,
            }) => {
                condition.copy_types(type_mapping);
                body.copy_types(type_mapping);
            }
            TypedAstNodeContent::SideEffect => (),
        }
    }
}

impl TypedAstNode {
    /// Returns `true` if this AST node will be exported in a library, i.e. it is a public declaration.
    pub(crate) fn is_public(&self) -> bool {
        use TypedAstNodeContent::*;
        match &self.content {
            Declaration(decl) => decl.visibility().is_public(),
            ReturnStatement(_)
            | Expression(_)
            | WhileLoop(_)
            | SideEffect
            | ImplicitReturnExpression(_) => false,
        }
    }

    /// Naive check to see if this node is a function declaration of a function called `main` if
    /// the [TreeType] is Script or Predicate.
    pub(crate) fn is_main_function(&self, tree_type: TreeType) -> bool {
        match &self {
            TypedAstNode {
                content:
                    TypedAstNodeContent::Declaration(TypedDeclaration::FunctionDeclaration(
                        TypedFunctionDeclaration { name, .. },
                    )),
                ..
            } if name.as_str() == crate::constants::DEFAULT_ENTRY_POINT_FN_NAME => {
                matches!(tree_type, TreeType::Script | TreeType::Predicate)
            }
            _ => false,
        }
    }
    /// if this ast node _deterministically_ panics/aborts, then this is true.
    /// This is used to assist in type checking branches that abort control flow and therefore
    /// don't need to return a type.
    pub(crate) fn deterministically_aborts(&self) -> bool {
        use TypedAstNodeContent::*;
        match &self.content {
            ReturnStatement(_) => true,
            Declaration(_) => false,
            Expression(exp) | ImplicitReturnExpression(exp) => exp.deterministically_aborts(),
            WhileLoop(TypedWhileLoop { condition, body }) => {
                condition.deterministically_aborts() || body.deterministically_aborts()
            }
            SideEffect => false,
        }
    }
    /// recurse into `self` and get any return statements -- used to validate that all returns
    /// do indeed return the correct type
    /// This does _not_ extract implicit return statements as those are not control flow! This is
    /// _only_ for explicit returns.
    pub(crate) fn gather_return_statements(&self) -> Vec<&TypedReturnStatement> {
        match &self.content {
            TypedAstNodeContent::ReturnStatement(ref stmt) => vec![stmt],
            TypedAstNodeContent::ImplicitReturnExpression(ref exp) => {
                exp.gather_return_statements()
            }
            TypedAstNodeContent::WhileLoop(TypedWhileLoop {
                ref condition,
                ref body,
                ..
            }) => {
                let mut buf = condition.gather_return_statements();
                for node in &body.contents {
                    buf.append(&mut node.gather_return_statements())
                }
                buf
            }
            // assignments and  reassignments can happen during control flow and can abort
            TypedAstNodeContent::Declaration(TypedDeclaration::VariableDeclaration(
                TypedVariableDeclaration { body, .. },
            )) => body.gather_return_statements(),
            TypedAstNodeContent::Declaration(TypedDeclaration::Reassignment(
                TypedReassignment { rhs, .. },
            )) => rhs.gather_return_statements(),
            TypedAstNodeContent::Expression(exp) => exp.gather_return_statements(),
            TypedAstNodeContent::SideEffect | TypedAstNodeContent::Declaration(_) => vec![],
        }
    }

    fn type_info(&self) -> TypeInfo {
        // return statement should be ()
        use TypedAstNodeContent::*;
        match &self.content {
            ReturnStatement(_) | Declaration(_) => TypeInfo::Tuple(Vec::new()),
            Expression(TypedExpression { return_type, .. }) => {
                crate::type_engine::look_up_type_id(*return_type)
            }
            ImplicitReturnExpression(TypedExpression { return_type, .. }) => {
                crate::type_engine::look_up_type_id(*return_type)
            }
            WhileLoop(_) | SideEffect => TypeInfo::Tuple(Vec::new()),
        }
    }

    pub(crate) fn type_check(
        arguments: TypeCheckArguments<'_, AstNode>,
    ) -> CompileResult<TypedAstNode> {
        let TypeCheckArguments {
            checkee: node,
            namespace,
            return_type_annotation,
            help_text,
            self_type,
            build_config,
            dead_code_graph,
            opts,
            ..
        } = arguments;
        let mut warnings = Vec::new();
        let mut errors = Vec::new();

        // A little utility used to check an ascribed type matches its associated expression.
        let mut type_check_ascribed_expr =
            |namespace: &mut Namespace, type_ascription: TypeInfo, value| {
                let type_id = check!(
                    namespace.resolve_type_with_self(
                        type_ascription,
                        self_type,
                        &node.span,
                        EnforceTypeArguments::No
                    ),
                    insert_type(TypeInfo::ErrorRecovery),
                    warnings,
                    errors,
                );
                TypedExpression::type_check(TypeCheckArguments {
                    checkee: value,
                    namespace,
                    return_type_annotation: type_id,
                    help_text: "This declaration's type annotation  does \
                     not match up with the assigned expression's type.",
                    self_type,
                    build_config,
                    dead_code_graph,
                    mode: Mode::NonAbi,
                    opts,
                })
            };

        let node = TypedAstNode {
            content: match node.content.clone() {
                AstNodeContent::UseStatement(a) => {
                    let path = if a.is_absolute {
                        a.call_path.clone()
                    } else {
                        namespace.find_module_path(&a.call_path)
                    };
                    let mut res = match a.import_type {
                        ImportType::Star => namespace.star_import(&path),
                        ImportType::SelfImport => namespace.self_import(&path, a.alias),
                        ImportType::Item(s) => namespace.item_import(&path, &s, a.alias),
                    };
                    warnings.append(&mut res.warnings);
                    errors.append(&mut res.errors);
                    TypedAstNodeContent::SideEffect
                }
                AstNodeContent::IncludeStatement(ref a) => {
                    // Import the file, parse it, put it in the namespace under the module name (alias or
                    // last part of the import by default)
                    check!(
                        import_new_file(a, namespace, build_config, dead_code_graph),
                        return err(warnings, errors),
                        warnings,
                        errors
                    );
                    TypedAstNodeContent::SideEffect
                }
                AstNodeContent::Declaration(a) => {
                    TypedAstNodeContent::Declaration(match a {
                        Declaration::VariableDeclaration(VariableDeclaration {
                            name,
                            type_ascription,
                            type_ascription_span,
                            body,
                            is_mutable,
                        }) => {
                            check_if_name_is_invalid(&name).ok(&mut warnings, &mut errors);
                            let type_ascription_span = match type_ascription_span {
                                Some(type_ascription_span) => type_ascription_span,
                                None => name.span().clone(),
                            };
                            let type_ascription = match namespace
                                .resolve_type_with_self(
                                    type_ascription,
                                    self_type,
                                    &type_ascription_span,
                                    EnforceTypeArguments::Yes,
                                )
                                .value
                            {
                                Some(type_ascription) => type_ascription,
                                None => {
                                    errors.push(CompileError::UnknownType {
                                        span: type_ascription_span,
                                    });
                                    insert_type(TypeInfo::ErrorRecovery)
                                }
                            };
                            let result = {
                                TypedExpression::type_check(TypeCheckArguments {
                                    checkee: body,
                                    namespace,
                                    return_type_annotation: type_ascription,
                                    help_text: "Variable declaration's type annotation does \
                     not match up with the assigned expression's type.",
                                    self_type,
                                    build_config,
                                    dead_code_graph,
                                    mode: Mode::NonAbi,
                                    opts,
                                })
                            };
                            let body = check!(
                                result,
                                error_recovery_expr(name.span().clone()),
                                warnings,
                                errors
                            );
                            let typed_var_decl =
                                TypedDeclaration::VariableDeclaration(TypedVariableDeclaration {
                                    name: name.clone(),
                                    body,
                                    is_mutable: is_mutable.into(),
                                    const_decl_origin: false,
                                    type_ascription,
                                });
                            namespace.insert_symbol(name, typed_var_decl.clone());
                            typed_var_decl
                        }
                        Declaration::ConstantDeclaration(ConstantDeclaration {
                            name,
                            type_ascription,
                            value,
                            visibility,
                        }) => {
                            let result =
                                type_check_ascribed_expr(namespace, type_ascription.clone(), value);
                            is_screaming_snake_case(&name).ok(&mut warnings, &mut errors);
                            let value = check!(
                                result,
                                error_recovery_expr(name.span().clone()),
                                warnings,
                                errors
                            );
                            let typed_const_decl =
                                TypedDeclaration::VariableDeclaration(TypedVariableDeclaration {
                                    name: name.clone(),
                                    body: value,
                                    is_mutable: if visibility.is_public() {
                                        VariableMutability::ExportedConst
                                    } else {
                                        VariableMutability::Immutable
                                    },
                                    const_decl_origin: true,
                                    type_ascription: insert_type(type_ascription),
                                });
                            namespace.insert_symbol(name, typed_const_decl.clone());
                            typed_const_decl
                        }
<<<<<<< HEAD
                        Declaration::EnumDeclaration(decl) => {
                            let decl = check!(
                                TypedEnumDeclaration::type_check(decl, namespace, self_type),
                                return err(warnings, errors),
                                warnings,
                                errors
                            );
                            let name = decl.name.clone();
                            let decl = TypedDeclaration::EnumDeclaration(decl);
                            let _ = check!(
                                namespace.insert_symbol(name, decl.clone()),
=======
                        Declaration::EnumDeclaration(e) => {
                            is_upper_camel_case(&e.name).ok(&mut warnings, &mut errors);
                            let decl = TypedDeclaration::EnumDeclaration(
                                e.to_typed_decl(namespace, self_type),
                            );

                            check!(
                                namespace.insert_symbol(e.name, decl.clone()),
>>>>>>> bc724b48
                                return err(warnings, errors),
                                warnings,
                                errors
                            );
                            decl
                        }
                        Declaration::FunctionDeclaration(fn_decl) => {
                            let decl = check!(
                                TypedFunctionDeclaration::type_check(TypeCheckArguments {
                                    checkee: fn_decl.clone(),
                                    namespace,
                                    return_type_annotation: insert_type(TypeInfo::Unknown),
                                    help_text,
                                    self_type,
                                    build_config,
                                    dead_code_graph,
                                    mode: Mode::NonAbi,
                                    opts
                                }),
                                error_recovery_function_declaration(fn_decl),
                                warnings,
                                errors
                            );
                            namespace.insert_symbol(
                                decl.name.clone(),
                                TypedDeclaration::FunctionDeclaration(decl.clone()),
                            );
                            TypedDeclaration::FunctionDeclaration(decl)
                        }
                        Declaration::TraitDeclaration(trait_decl) => {
                            is_upper_camel_case(&trait_decl.name).ok(&mut warnings, &mut errors);
                            check!(
                                type_check_trait_decl(TypeCheckArguments {
                                    checkee: trait_decl,
                                    namespace,
                                    self_type,
                                    build_config,
                                    dead_code_graph,
                                    // this is unused by `type_check_trait`
                                    return_type_annotation: insert_type(TypeInfo::Unknown),
                                    help_text: Default::default(),
                                    mode: Mode::NonAbi,
                                    opts,
                                }),
                                return err(warnings, errors),
                                warnings,
                                errors
                            )
                        }
                        Declaration::Reassignment(Reassignment { lhs, rhs, span }) => {
                            check!(
                                reassignment(
                                    TypeCheckArguments {
                                        checkee: (lhs, rhs),
                                        namespace,
                                        self_type,
                                        build_config,
                                        dead_code_graph,
                                        // this is unused by `reassignment`
                                        return_type_annotation: insert_type(TypeInfo::Unknown),
                                        help_text: Default::default(),
                                        mode: Mode::NonAbi,
                                        opts,
                                    },
                                    span,
                                ),
                                return err(warnings, errors),
                                warnings,
                                errors
                            )
                        }
                        Declaration::ImplTrait(impl_trait) => check!(
                            implementation_of_trait(
                                impl_trait,
                                namespace,
                                build_config,
                                dead_code_graph,
                                opts,
                            ),
                            return err(warnings, errors),
                            warnings,
                            errors
                        ),

                        Declaration::ImplSelf(ImplSelf {
                            functions,
                            type_implementing_for,
                            block_span,
                            type_parameters,
                            ..
                        }) => {
                            for type_parameter in type_parameters.iter() {
                                if !type_parameter.trait_constraints.is_empty() {
                                    errors.push(CompileError::Internal(
                                        "Where clauses are not supported yet.",
                                        type_parameter.name_ident.span().clone(),
                                    ));
                                    break;
                                }
                            }

                            let mut impl_namespace = namespace.clone();
                            for type_parameter in type_parameters.iter() {
                                impl_namespace.insert_symbol(
                                    type_parameter.name_ident.clone(),
                                    type_parameter.into(),
                                );
                            }

                            // Resolve the Self type as it's most likely still 'Custom' and use the
                            // resolved type for self instead.
                            let implementing_for_type_id = check!(
                                impl_namespace.resolve_type_without_self(type_implementing_for),
                                return err(warnings, errors),
                                warnings,
                                errors
                            );
                            let type_implementing_for = look_up_type_id(implementing_for_type_id);
                            let mut functions_buf: Vec<TypedFunctionDeclaration> = vec![];
                            for mut fn_decl in functions.into_iter() {
                                // ensure this fn decl's parameters and signature lines up with the
                                // one in the trait

                                // replace SelfType with type of implementor
                                // i.e. fn add(self, other: u64) -> Self becomes fn
                                // add(self: u64, other: u64) -> u64
                                fn_decl.parameters.iter_mut().for_each(
                                    |FunctionParameter {
                                         ref mut type_id, ..
                                     }| {
                                        if look_up_type_id(*type_id) == TypeInfo::SelfType {
                                            *type_id = implementing_for_type_id;
                                        }
                                    },
                                );
                                if fn_decl.return_type == TypeInfo::SelfType {
                                    fn_decl.return_type = type_implementing_for.clone();
                                }
                                let args = TypeCheckArguments {
                                    checkee: fn_decl,
                                    namespace: &mut impl_namespace,
                                    return_type_annotation: insert_type(TypeInfo::Unknown),
                                    help_text: "",
                                    self_type: implementing_for_type_id,
                                    build_config,
                                    dead_code_graph,
                                    mode: Mode::NonAbi,
                                    opts,
                                };
                                functions_buf.push(check!(
                                    TypedFunctionDeclaration::type_check(args),
                                    continue,
                                    warnings,
                                    errors
                                ));
                            }
                            let trait_name = CallPath {
                                prefixes: vec![],
                                suffix: Ident::new_with_override("r#Self", block_span.clone()),
                                is_absolute: false,
                            };
                            namespace.insert_trait_implementation(
                                trait_name.clone(),
                                type_implementing_for.clone(),
                                functions_buf.clone(),
                            );
                            TypedDeclaration::ImplTrait {
                                trait_name,
                                span: block_span,
                                methods: functions_buf,
                                type_implementing_for,
                            }
                        }
                        Declaration::StructDeclaration(decl) => {
<<<<<<< HEAD
                            let decl = check!(
                                TypedStructDeclaration::type_check(decl, namespace, self_type),
                                return err(warnings, errors),
                                warnings,
                                errors
                            );
                            let name = decl.name.clone();
                            let decl = TypedDeclaration::StructDeclaration(decl);
                            // insert the struct decl into namespace
                            let _ = check!(
                                namespace.insert_symbol(name, decl.clone()),
=======
                            is_upper_camel_case(&decl.name).ok(&mut warnings, &mut errors);
                            // look up any generic or struct types in the namespace
                            // insert type parameters
                            let type_mapping = insert_type_parameters(&decl.type_parameters);
                            let fields = decl
                                .fields
                                .into_iter()
                                .map(|field| {
                                    let StructField {
                                        name,
                                        r#type,
                                        span,
                                        type_span,
                                    } = field;
                                    let r#type = match r#type.matches_type_parameter(&type_mapping)
                                    {
                                        Some(matching_id) => {
                                            insert_type(TypeInfo::Ref(matching_id))
                                        }
                                        None => check!(
                                            namespace.resolve_type_with_self(
                                                r#type, self_type, type_span, false
                                            ),
                                            insert_type(TypeInfo::ErrorRecovery),
                                            warnings,
                                            errors,
                                        ),
                                    };
                                    TypedStructField { name, r#type, span }
                                })
                                .collect::<Vec<_>>();
                            let decl = TypedStructDeclaration {
                                name: decl.name.clone(),
                                type_parameters: decl.type_parameters.clone(),
                                fields,
                                visibility: decl.visibility,
                                span: decl.span,
                            };

                            // insert struct into namespace
                            check!(
                                namespace.insert_symbol(
                                    decl.name.clone(),
                                    TypedDeclaration::StructDeclaration(decl.clone()),
                                ),
>>>>>>> bc724b48
                                return err(warnings, errors),
                                warnings,
                                errors
                            );
                            decl
                        }
                        Declaration::AbiDeclaration(AbiDeclaration {
                            name,
                            interface_surface,
                            methods,
                            span,
                        }) => {
                            // type check the interface surface and methods
                            // We don't want the user to waste resources by contract calling
                            // themselves, and we don't want to do more work in the compiler,
                            // so we don't support the case of calling a contract's own interface
                            // from itself. This is by design.
                            let interface_surface = check!(
                                type_check_interface_surface(interface_surface, namespace),
                                return err(warnings, errors),
                                warnings,
                                errors
                            );
                            // type check these for errors but don't actually use them yet -- the real
                            // ones will be type checked with proper symbols when the ABI is implemented
                            let _methods = check!(
                                type_check_trait_methods(
                                    methods.clone(),
                                    namespace,
                                    self_type,
                                    build_config,
                                    dead_code_graph,
                                ),
                                vec![],
                                warnings,
                                errors
                            );

                            let decl = TypedDeclaration::AbiDeclaration(TypedAbiDeclaration {
                                interface_surface,
                                methods,
                                name: name.clone(),
                                span,
                            });
                            namespace.insert_symbol(name, decl.clone());
                            decl
                        }
                        Declaration::StorageDeclaration(StorageDeclaration { span, fields }) => {
                            let mut fields_buf = Vec::with_capacity(fields.len());
                            for StorageField { name, r#type } in fields {
                                let r#type = check!(
                                    namespace.resolve_type_without_self(r#type),
                                    return err(warnings, errors),
                                    warnings,
                                    errors
                                );
                                fields_buf.push(TypedStorageField::new(name, r#type, span.clone()));
                            }

                            let decl = TypedStorageDeclaration::new(fields_buf, span);
                            // insert the storage declaration into the symbols
                            // if there already was one, return an error that duplicate storage

                            // declarations are not allowed
                            check!(
                                namespace.set_storage_declaration(decl.clone()),
                                return err(warnings, errors),
                                warnings,
                                errors
                            );
                            TypedDeclaration::StorageDeclaration(decl)
                        }
                    })
                }
                AstNodeContent::Expression(a) => {
                    let inner = check!(
                        TypedExpression::type_check(TypeCheckArguments {
                            checkee: a.clone(),
                            namespace,
                            return_type_annotation: insert_type(TypeInfo::Unknown),
                            help_text: Default::default(),
                            self_type,
                            build_config,
                            dead_code_graph,
                            mode: Mode::NonAbi,
                            opts
                        }),
                        error_recovery_expr(a.span()),
                        warnings,
                        errors
                    );
                    TypedAstNodeContent::Expression(inner)
                }
                AstNodeContent::ReturnStatement(ReturnStatement { expr }) => {
                    TypedAstNodeContent::ReturnStatement(TypedReturnStatement {
                        expr: check!(
                            TypedExpression::type_check(TypeCheckArguments {
                                checkee: expr.clone(),
                                namespace,
                                // we use "unknown" here because return statements do not
                                // necessarily follow the type annotation of their immediate
                                // surrounding context. Because a return statement is control flow
                                // that breaks out to the nearest function, we need to type check
                                // it against the surrounding function.
                                // That is impossible here, as we don't have that information. It
                                // is the responsibility of the function declaration to type check
                                // all return statements contained within it.
                                return_type_annotation: insert_type(TypeInfo::Unknown),
                                help_text:
                                    "Returned value must match up with the function return type \
                                 annotation.",
                                self_type,
                                build_config,
                                dead_code_graph,
                                mode: Mode::NonAbi,
                                opts
                            }),
                            error_recovery_expr(expr.span()),
                            warnings,
                            errors
                        ),
                    })
                }
                AstNodeContent::ImplicitReturnExpression(expr) => {
                    let typed_expr = check!(
                        TypedExpression::type_check(TypeCheckArguments {
                            checkee: expr.clone(),
                            namespace,
                            return_type_annotation,
                            help_text: "Implicit return must match up with block's type.",
                            self_type,
                            build_config,
                            dead_code_graph,
                            mode: Mode::NonAbi,
                            opts,
                        }),
                        error_recovery_expr(expr.span()),
                        warnings,
                        errors
                    );
                    TypedAstNodeContent::ImplicitReturnExpression(typed_expr)
                }
                AstNodeContent::WhileLoop(WhileLoop { condition, body }) => {
                    let typed_condition = check!(
                        TypedExpression::type_check(TypeCheckArguments {
                            checkee: condition,
                            namespace,
                            return_type_annotation: insert_type(TypeInfo::Boolean),
                            help_text:
                                "A while loop's loop condition must be a boolean expression.",
                            self_type,
                            build_config,
                            dead_code_graph,
                            mode: Mode::NonAbi,
                            opts
                        }),
                        return err(warnings, errors),
                        warnings,
                        errors
                    );
                    let (typed_body, _block_implicit_return) = check!(
                        TypedCodeBlock::type_check(TypeCheckArguments {
                            checkee: body.clone(),
                            namespace,
                            return_type_annotation: insert_type(TypeInfo::Tuple(Vec::new())),
                            help_text:
                                "A while loop's loop body cannot implicitly return a value.Try \
                             assigning it to a mutable variable declared outside of the loop \
                             instead.",
                            self_type,
                            build_config,
                            dead_code_graph,
                            mode: Mode::NonAbi,
                            opts,
                        }),
                        (
                            TypedCodeBlock {
                                contents: vec![],
                                whole_block_span: body.whole_block_span,
                            },
                            crate::type_engine::insert_type(TypeInfo::Tuple(Vec::new()))
                        ),
                        warnings,
                        errors
                    );
                    TypedAstNodeContent::WhileLoop(TypedWhileLoop {
                        condition: typed_condition,
                        body: typed_body,
                    })
                }
            },
            span: node.span.clone(),
        };

        if let TypedAstNode {
            content: TypedAstNodeContent::Expression(TypedExpression { .. }),
            ..
        } = node
        {
            let warning = Warning::UnusedReturnValue {
                r#type: Box::new(node.type_info()),
            };
            assert_or_warn!(
                node.type_info().is_unit() || node.type_info() == TypeInfo::ErrorRecovery,
                warnings,
                node.span.clone(),
                warning
            );
        }

        ok(node, warnings, errors)
    }
}

/// Imports a new file, populates the given [Namespace] with its content,
/// and appends the module's content to the control flow graph for later analysis.
fn import_new_file(
    statement: &IncludeStatement,
    namespace: &mut Namespace,
    build_config: &BuildConfig,
    dead_code_graph: &mut ControlFlowGraph,
) -> CompileResult<()> {
    let canonical_path = build_config
        .dir_of_code
        .iter()
        .chain(statement.path_span.as_str().split('/').map(AsRef::as_ref))
        .collect::<std::path::PathBuf>()
        .with_extension(crate::constants::DEFAULT_FILE_EXTENSION);

    let manifest_dir = build_config.manifest_path.parent().unwrap();
    let file_name = match canonical_path.strip_prefix(manifest_dir) {
        Ok(file_name) => Arc::new(file_name.to_path_buf()),
        Err(_) => return err(vec![], vec![]),
    };

    if !canonical_path.exists() {
        let err = CompileError::FileNotFound {
            file_path: canonical_path.to_string_lossy().to_string(),
            span: statement.path_span.clone(),
        };
        return ok((), vec![], vec![err]);
    }

    let file_str: Arc<str> = match std::fs::read_to_string(&canonical_path) {
        Ok(s) => Arc::from(s),
        Err(e) => {
            let err = CompileError::FileCouldNotBeRead {
                span: statement.path_span.clone(),
                file_path: canonical_path.to_string_lossy().to_string(),
                stringified_error: e.to_string(),
            };
            return ok((), vec![], vec![err]);
        }
    };

    let mut dep_config = build_config.clone();
    let dep_path = canonical_path.parent().unwrap();
    dep_config.file_name = file_name;
    dep_config.dir_of_code = Arc::new(dep_path.to_owned());

    let alias = statement.alias.as_ref();
    crate::compile_inner_dependency(file_str, alias, dep_config, namespace, dead_code_graph)
}

fn reassignment(
    arguments: TypeCheckArguments<'_, (ReassignmentTarget, Expression)>,
    span: Span,
) -> CompileResult<TypedDeclaration> {
    let TypeCheckArguments {
        checkee: (lhs, rhs),
        namespace,
        self_type,
        build_config,
        dead_code_graph,
        opts,
        ..
    } = arguments;
    let mut errors = vec![];
    let mut warnings = vec![];
    // ensure that the lhs is a variable expression or struct field access
    let decl = match lhs {
        ReassignmentTarget::VariableExpression(var) => {
            match *var {
                Expression::VariableExpression { name, span } => {
                    // check that the reassigned name exists
                    let unknown_decl = check!(
                        namespace.resolve_symbol(&name).cloned(),
                        return err(warnings, errors),
                        warnings,
                        errors
                    );
                    let var_decl = check!(
                        unknown_decl.expect_variable(),
                        return err(warnings, errors),
                        warnings,
                        errors
                    );
                    if !var_decl.is_mutable.is_mutable() {
                        errors.push(CompileError::AssignmentToNonMutable { name: name.clone() });
                    }
                    // the RHS is a ref type to the LHS
                    let rhs_type_id = insert_type(TypeInfo::Ref(var_decl.body.return_type));
                    // type check the reassignment
                    let rhs = check!(
                        TypedExpression::type_check(TypeCheckArguments {
                            checkee: rhs,
                            namespace,
                            return_type_annotation: rhs_type_id,
                            help_text:
                                "You can only reassign a value of the same type to a variable.",
                            self_type,
                            build_config,
                            dead_code_graph,
                            mode: Mode::NonAbi,
                            opts
                        }),
                        error_recovery_expr(span),
                        warnings,
                        errors
                    );
                    TypedDeclaration::Reassignment(TypedReassignment {
                        lhs: vec![ReassignmentLhs {
                            name,
                            r#type: var_decl.body.return_type,
                        }],
                        rhs,
                    })
                }
                Expression::SubfieldExpression {
                    prefix,
                    field_to_access,
                    span,
                } => {
                    // expand the subfield expression to a list of lhs values
                    let (final_return_type, mut lhs_vec) = check!(
                        expand_subfield_expression_to_lhs_vec(
                            TypeCheckArguments {
                                checkee: *prefix,
                                namespace,
                                return_type_annotation: insert_type(TypeInfo::Unknown),
                                help_text: Default::default(),
                                self_type,
                                build_config,
                                dead_code_graph,
                                mode: Mode::NonAbi,
                                opts
                            },
                            &span
                        ),
                        return err(warnings, errors),
                        warnings,
                        errors
                    );
                    lhs_vec.push(ReassignmentLhs {
                        name: field_to_access,
                        r#type: final_return_type,
                    });
                    let names_vec = lhs_vec.iter().map(|x| x.name.clone()).collect::<Vec<_>>();

                    // grab the TypeId of the first lhs value. we can use unwrap here
                    // because we know that there will be at least one
                    let (first, rest) = names_vec.split_first().unwrap();
                    let first_decl = check!(
                        namespace.resolve_symbol(first).cloned(),
                        return err(warnings, errors),
                        warnings,
                        errors
                    );
                    let first_type_id = check!(
                        first_decl.return_type(),
                        return err(warnings, errors),
                        warnings,
                        errors
                    );

                    // use the TypeId to recursively find the subfields
                    // from the rest of the vec of lhs values
                    let recursive_subfield = check!(
                        look_up_type_id(first_type_id).apply_subfields(rest, first.span()),
                        return err(warnings, errors),
                        warnings,
                        errors
                    );

                    // type check the reassignment
                    let rhs = check!(
                        TypedExpression::type_check(TypeCheckArguments {
                            checkee: rhs,
                            namespace,
                            return_type_annotation: recursive_subfield.r#type,
                            help_text: Default::default(),
                            self_type,
                            build_config,
                            dead_code_graph,
                            mode: Mode::NonAbi,
                            opts,
                        }),
                        error_recovery_expr(span),
                        warnings,
                        errors
                    );
                    TypedDeclaration::Reassignment(TypedReassignment { lhs: lhs_vec, rhs })
                }
                _ => {
                    errors.push(CompileError::InvalidExpressionOnLhs { span });
                    return err(warnings, errors);
                }
            }
        }
        ReassignmentTarget::StorageField(fields) => {
            let storage_reassignment = check!(
                reassign_storage_subfield(TypeCheckArguments {
                    checkee: (fields, span, rhs),
                    namespace,
                    return_type_annotation: insert_type(TypeInfo::Unknown),
                    help_text: Default::default(),
                    self_type,
                    build_config,
                    dead_code_graph,
                    mode: Mode::NonAbi,
                    opts,
                }),
                return err(warnings, errors),
                warnings,
                errors
            );
            TypedDeclaration::StorageReassignment(storage_reassignment)
        }
    };
    ok(decl, warnings, errors)
}

fn expand_subfield_expression_to_lhs_vec(
    arguments: TypeCheckArguments<'_, Expression>,
    span: &Span,
) -> CompileResult<(TypeId, Vec<ReassignmentLhs>)> {
    let mut warnings = vec![];
    let mut errors = vec![];
    let TypeCheckArguments {
        checkee: exp,
        namespace,
        self_type,
        build_config,
        dead_code_graph,
        opts,
        return_type_annotation,
        help_text,
        mode,
    } = arguments;

    // type check the current exp
    let typed_exp = check!(
        TypedExpression::type_check(TypeCheckArguments {
            checkee: exp.clone(),
            namespace,
            return_type_annotation,
            help_text,
            self_type,
            build_config,
            dead_code_graph,
            mode,
            opts
        }),
        error_recovery_expr(exp.span()),
        warnings,
        errors
    );

    // based on the current exp, either return or recurse
    let (final_return_type, lhs_vec) = match exp {
        // if the current exp is a variable, return
        Expression::VariableExpression { name, .. } => (
            typed_exp.return_type,
            vec![ReassignmentLhs {
                name,
                r#type: typed_exp.return_type,
            }],
        ),
        // if the current exp is another subfield expression, recurse
        Expression::SubfieldExpression {
            prefix,
            field_to_access,
            ..
        } => {
            let (final_return_type, mut lhs_vec) = check!(
                expand_subfield_expression_to_lhs_vec(
                    TypeCheckArguments {
                        checkee: *prefix,
                        namespace,
                        return_type_annotation: insert_type(TypeInfo::Unknown),
                        help_text: Default::default(),
                        self_type,
                        build_config,
                        dead_code_graph,
                        mode: Mode::NonAbi,
                        opts
                    },
                    span
                ),
                return err(warnings, errors),
                warnings,
                errors
            );
            lhs_vec.push(ReassignmentLhs {
                name: field_to_access,
                r#type: typed_exp.return_type,
            });
            (final_return_type, lhs_vec)
        }
        _ => {
            errors.push(CompileError::InvalidExpressionOnLhs { span: span.clone() });
            return err(warnings, errors);
        }
    };
    ok((final_return_type, lhs_vec), warnings, errors)
}

/// Recursively handle supertraits by adding all their interfaces and methods to some namespace
/// which is meant to be the namespace of the subtrait in question
fn handle_supertraits(
    supertraits: &[Supertrait],
    trait_namespace: &mut Namespace,
) -> CompileResult<()> {
    let mut warnings = Vec::new();
    let mut errors = Vec::new();

    for supertrait in supertraits.iter() {
        match trait_namespace
            .resolve_call_path(&supertrait.name)
            .ok(&mut warnings, &mut errors)
            .cloned()
        {
            Some(TypedDeclaration::TraitDeclaration(TypedTraitDeclaration {
                ref interface_surface,
                ref methods,
                ref supertraits,
                ..
            })) => {
                // insert dummy versions of the interfaces for all of the supertraits
                trait_namespace.insert_trait_implementation(
                    supertrait.name.clone(),
                    TypeInfo::SelfType,
                    interface_surface
                        .iter()
                        .map(|x| x.to_dummy_func(Mode::NonAbi))
                        .collect(),
                );

                // insert dummy versions of the methods of all of the supertraits
                let dummy_funcs = check!(
                    convert_trait_methods_to_dummy_funcs(methods, trait_namespace),
                    return err(warnings, errors),
                    warnings,
                    errors
                );
                trait_namespace.insert_trait_implementation(
                    supertrait.name.clone(),
                    TypeInfo::SelfType,
                    dummy_funcs,
                );

                // Recurse to insert dummy versions of interfaces and methods of the *super*
                // supertraits
                check!(
                    handle_supertraits(supertraits, trait_namespace),
                    return err(warnings, errors),
                    warnings,
                    errors
                );
            }
            Some(TypedDeclaration::AbiDeclaration(_)) => {
                errors.push(CompileError::AbiAsSupertrait {
                    span: supertrait.name.span().clone(),
                })
            }
            _ => errors.push(CompileError::TraitNotFound {
                name: supertrait.name.clone(),
            }),
        }
    }

    ok((), warnings, errors)
}

fn type_check_trait_decl(
    arguments: TypeCheckArguments<'_, TraitDeclaration>,
) -> CompileResult<TypedDeclaration> {
    let TypeCheckArguments {
        checkee: trait_decl,
        namespace,
        return_type_annotation: _return_type_annotation,
        help_text: _help_text,
        build_config,
        dead_code_graph,
        ..
    } = arguments;

    let mut warnings = Vec::new();
    let mut errors = Vec::new();

    // type check the interface surface
    let interface_surface = check!(
        type_check_interface_surface(trait_decl.interface_surface.to_vec(), namespace),
        return err(warnings, errors),
        warnings,
        errors
    );

    // A temporary namespace for checking within the trait's scope.
    let mut trait_namespace = namespace.clone();

    // Recursively handle supertraits: make their interfaces and methods available to this trait
    check!(
        handle_supertraits(&trait_decl.supertraits, &mut trait_namespace),
        return err(warnings, errors),
        warnings,
        errors
    );

    // insert placeholder functions representing the interface surface
    // to allow methods to use those functions
    trait_namespace.insert_trait_implementation(
        CallPath {
            prefixes: vec![],
            suffix: trait_decl.name.clone(),
            is_absolute: false,
        },
        TypeInfo::SelfType,
        interface_surface
            .iter()
            .map(|x| x.to_dummy_func(Mode::NonAbi))
            .collect(),
    );
    // check the methods for errors but throw them away and use vanilla [FunctionDeclaration]s
    let _methods = check!(
        type_check_trait_methods(
            trait_decl.methods.clone(),
            &mut trait_namespace,
            insert_type(TypeInfo::SelfType),
            build_config,
            dead_code_graph,
        ),
        vec![],
        warnings,
        errors
    );
    let typed_trait_decl = TypedDeclaration::TraitDeclaration(TypedTraitDeclaration {
        name: trait_decl.name.clone(),
        interface_surface,
        methods: trait_decl.methods.to_vec(),
        supertraits: trait_decl.supertraits.to_vec(),
        visibility: trait_decl.visibility,
    });
    namespace.insert_symbol(trait_decl.name, typed_trait_decl.clone());
    ok(typed_trait_decl, warnings, errors)
}

fn type_check_interface_surface(
    interface_surface: Vec<TraitFn>,
    namespace: &mut Namespace,
) -> CompileResult<Vec<TypedTraitFn>> {
    let mut warnings = vec![];
    let mut errors = vec![];
    let interface_surface = interface_surface
        .into_iter()
        .map(
            |TraitFn {
                 name,
                 parameters,
                 return_type,
                 return_type_span,
             }| TypedTraitFn {
                name,
                return_type_span: return_type_span.clone(),
                parameters: parameters
                    .into_iter()
                    .map(
                        |FunctionParameter {
                             name,
                             type_id,
                             type_span,
                         }| TypedFunctionParameter {
                            name,
                            r#type: check!(
                                namespace.resolve_type_with_self(
                                    look_up_type_id(type_id),
                                    crate::type_engine::insert_type(TypeInfo::SelfType),
                                    &type_span,
                                    EnforceTypeArguments::Yes
                                ),
                                insert_type(TypeInfo::ErrorRecovery),
                                warnings,
                                errors,
                            ),
                            type_span,
                        },
                    )
                    .collect(),
                return_type: check!(
                    namespace.resolve_type_with_self(
                        return_type,
                        crate::type_engine::insert_type(TypeInfo::SelfType),
                        &return_type_span,
                        EnforceTypeArguments::Yes
                    ),
                    insert_type(TypeInfo::ErrorRecovery),
                    warnings,
                    errors,
                ),
            },
        )
        .collect::<Vec<_>>();
    ok(interface_surface, warnings, errors)
}

fn type_check_trait_methods(
    methods: Vec<FunctionDeclaration>,
    namespace: &mut Namespace,
    self_type: TypeId,
    build_config: &BuildConfig,
    dead_code_graph: &mut ControlFlowGraph,
) -> CompileResult<Vec<TypedFunctionDeclaration>> {
    let mut warnings = vec![];
    let mut errors = vec![];
    let mut methods_buf = Vec::new();
    for FunctionDeclaration {
        body,
        name: fn_name,
        parameters,
        span,
        return_type,
        type_parameters,
        return_type_span,
        purity,
        ..
    } in methods
    {
        parameters.clone().into_iter().for_each(
            |FunctionParameter {
                 name,
                 type_id: ref r#type,
                 ..
             }| {
                let r#type = check!(
                    namespace.resolve_type_with_self(
                        look_up_type_id(*r#type),
                        insert_type(TypeInfo::SelfType),
                        name.span(),
                        EnforceTypeArguments::Yes
                    ),
                    insert_type(TypeInfo::ErrorRecovery),
                    warnings,
                    errors,
                );
                namespace.insert_symbol(
                    name.clone(),
                    TypedDeclaration::VariableDeclaration(TypedVariableDeclaration {
                        name: name.clone(),
                        body: TypedExpression {
                            expression: TypedExpressionVariant::FunctionParameter,
                            return_type: r#type,
                            is_constant: IsConstant::No,
                            span: name.span().clone(),
                        },
                        // TODO allow mutable function params?
                        is_mutable: VariableMutability::Immutable,
                        const_decl_origin: false,
                        type_ascription: r#type,
                    }),
                );
            },
        );
        // check the generic types in the arguments, make sure they are in
        // the type scope
        let mut generic_params_buf_for_error_message = Vec::new();
        for param in parameters.iter() {
            if let TypeInfo::Custom { ref name, .. } = look_up_type_id(param.type_id) {
                generic_params_buf_for_error_message.push(name.to_string());
            }
        }
        let comma_separated_generic_params = generic_params_buf_for_error_message.join(", ");
        for FunctionParameter {
            ref type_id, name, ..
        } in parameters.iter()
        {
            let span = name.span().clone();
            if let TypeInfo::Custom { name, .. } = look_up_type_id(*type_id) {
                let args_span = parameters.iter().fold(
                    parameters[0].name.span().clone(),
                    |acc, FunctionParameter { name, .. }| Span::join(acc, name.span().clone()),
                );
                if type_parameters.iter().any(|TypeParameter { type_id, .. }| {
                    if let TypeInfo::Custom {
                        name: this_name, ..
                    } = look_up_type_id(*type_id)
                    {
                        this_name == name.clone()
                    } else {
                        false
                    }
                }) {
                    errors.push(CompileError::TypeParameterNotInTypeScope {
                        name: name.clone(),
                        span: span.clone(),
                        comma_separated_generic_params: comma_separated_generic_params.clone(),
                        fn_name: fn_name.clone(),
                        args: args_span.as_str().to_string(),
                    });
                }
            }
        }
        let parameters = parameters
            .into_iter()
            .map(
                |FunctionParameter {
                     name,
                     type_id,
                     type_span,
                 }| {
                    TypedFunctionParameter {
                        name,
                        r#type: check!(
                            namespace.resolve_type_with_self(
                                look_up_type_id(type_id),
                                crate::type_engine::insert_type(TypeInfo::SelfType),
                                &type_span,
                                EnforceTypeArguments::Yes
                            ),
                            insert_type(TypeInfo::ErrorRecovery),
                            warnings,
                            errors,
                        ),
                        type_span,
                    }
                },
            )
            .collect::<Vec<_>>();

        // TODO check code block implicit return
        let return_type = check!(
            namespace.resolve_type_with_self(
                return_type,
                self_type,
                &return_type_span,
                EnforceTypeArguments::Yes
            ),
            insert_type(TypeInfo::ErrorRecovery),
            warnings,
            errors,
        );
        let (body, _code_block_implicit_return) = check!(
            TypedCodeBlock::type_check(TypeCheckArguments {
                checkee: body,
                namespace,
                return_type_annotation: return_type,
                help_text: "Trait method body's return type does not match up with \
                                         its return type annotation.",
                self_type,
                build_config,
                dead_code_graph,
                mode: Mode::NonAbi,
                opts: TCOpts { purity }
            }),
            continue,
            warnings,
            errors
        );

        methods_buf.push(TypedFunctionDeclaration {
            name: fn_name,
            body,
            parameters,
            span,
            return_type,
            type_parameters,
            // For now, any method declared is automatically public.
            // We can tweak that later if we want.
            visibility: Visibility::Public,
            return_type_span,
            is_contract_call: false,
            purity,
        });
    }
    ok(methods_buf, warnings, errors)
}

/// Convert a vector of FunctionDeclarations into a vector of TypedFunctionDeclarations where only
/// the parameters and the return types are type checked.
fn convert_trait_methods_to_dummy_funcs(
    methods: &[FunctionDeclaration],
    trait_namespace: &mut Namespace,
) -> CompileResult<Vec<TypedFunctionDeclaration>> {
    let mut warnings = vec![];
    let mut errors = vec![];
    let dummy_funcs = methods
        .iter()
        .map(
            |FunctionDeclaration {
                 name,
                 parameters,
                 return_type,
                 return_type_span,
                 ..
             }| TypedFunctionDeclaration {
                purity: Default::default(),
                name: name.clone(),
                body: TypedCodeBlock {
                    contents: vec![],
                    whole_block_span: name.span().clone(),
                },
                parameters: parameters
                    .iter()
                    .map(
                        |FunctionParameter {
                             name,
                             type_id,
                             type_span,
                         }| TypedFunctionParameter {
                            name: name.clone(),
                            r#type: check!(
                                trait_namespace.resolve_type_with_self(
                                    look_up_type_id(*type_id),
                                    insert_type(TypeInfo::SelfType),
                                    type_span,
                                    EnforceTypeArguments::Yes
                                ),
                                insert_type(TypeInfo::ErrorRecovery),
                                warnings,
                                errors,
                            ),
                            type_span: type_span.clone(),
                        },
                    )
                    .collect(),
                span: name.span().clone(),
                return_type: check!(
                    trait_namespace.resolve_type_with_self(
                        return_type.clone(),
                        insert_type(TypeInfo::SelfType),
                        return_type_span,
                        EnforceTypeArguments::Yes
                    ),
                    insert_type(TypeInfo::ErrorRecovery),
                    warnings,
                    errors,
                ),
                return_type_span: return_type_span.clone(),
                visibility: Visibility::Public,
                type_parameters: vec![],
                is_contract_call: false,
            },
        )
        .collect::<Vec<_>>();

    ok(dummy_funcs, warnings, errors)
}

/// Used to create a stubbed out function when the function fails to compile, preventing cascading
/// namespace errors
fn error_recovery_function_declaration(decl: FunctionDeclaration) -> TypedFunctionDeclaration {
    let FunctionDeclaration {
        name,
        return_type,
        span,
        return_type_span,
        visibility,
        ..
    } = decl;
    TypedFunctionDeclaration {
        purity: Default::default(),
        name,
        body: TypedCodeBlock {
            contents: Default::default(),
            whole_block_span: span.clone(),
        },
        span,
        is_contract_call: false,
        return_type_span,
        parameters: Default::default(),
        visibility,
        return_type: crate::type_engine::insert_type(return_type),
        type_parameters: Default::default(),
    }
}

/// Describes each field being drilled down into in storage and its type.
#[derive(Clone, Debug, PartialEq, Eq)]
pub struct TypeCheckedStorageReassignment {
    pub(crate) fields: Vec<TypeCheckedStorageReassignDescriptor>,
    pub(crate) ix: StateIndex,
    pub(crate) rhs: TypedExpression,
}

impl TypeCheckedStorageReassignment {
    pub fn span(&self) -> Span {
        self.fields
            .iter()
            .fold(self.fields[0].span.clone(), |acc, field| {
                Span::join(acc, field.span.clone())
            })
    }
    pub fn names(&self) -> Vec<Ident> {
        self.fields
            .iter()
            .map(|f| f.name.clone())
            .collect::<Vec<_>>()
    }
}

/// Describes a single subfield access in the sequence when reassigning to a subfield within
/// storage.
#[derive(Clone, Debug, Eq)]
pub struct TypeCheckedStorageReassignDescriptor {
    pub(crate) name: Ident,
    pub(crate) r#type: TypeId,
    pub(crate) span: Span,
}

// NOTE: Hash and PartialEq must uphold the invariant:
// k1 == k2 -> hash(k1) == hash(k2)
// https://doc.rust-lang.org/std/collections/struct.HashMap.html
impl PartialEq for TypeCheckedStorageReassignDescriptor {
    fn eq(&self, other: &Self) -> bool {
        self.name == other.name && look_up_type_id(self.r#type) == look_up_type_id(other.r#type)
    }
}

fn reassign_storage_subfield(
    arguments: TypeCheckArguments<'_, (Vec<Ident>, Span, Expression)>,
) -> CompileResult<TypeCheckedStorageReassignment> {
    let TypeCheckArguments {
        checkee: (fields, span, rhs),
        namespace,
        return_type_annotation: _return_type_annotation,
        help_text: _help_text,
        self_type,
        build_config,
        dead_code_graph,
        opts,
        ..
    } = arguments;
    let mut errors = vec![];
    let mut warnings = vec![];
    if !namespace.has_storage_declared() {
        errors.push(CompileError::NoDeclaredStorage { span });

        return err(warnings, errors);
    }

    let storage_fields = check!(
        namespace.get_storage_field_descriptors(),
        return err(warnings, errors),
        warnings,
        errors
    );
    let mut type_checked_buf = vec![];
    let mut fields: Vec<_> = fields.into_iter().rev().collect();

    let first_field = fields.pop().expect("guaranteed by grammar");
    let (ix, initial_field_type) = match storage_fields
        .iter()
        .enumerate()
        .find(|(_, TypedStorageField { name, .. })| name == &first_field)
    {
        Some((ix, TypedStorageField { r#type, .. })) => (StateIndex::new(ix), r#type),
        None => {
            errors.push(CompileError::StorageFieldDoesNotExist {
                name: first_field.clone(),
            });
            return err(warnings, errors);
        }
    };

    type_checked_buf.push(TypeCheckedStorageReassignDescriptor {
        name: first_field.clone(),
        r#type: *initial_field_type,
        span: first_field.span().clone(),
    });

    fn update_available_struct_fields(id: TypeId) -> Vec<TypedStructField> {
        match look_up_type_id(id) {
            TypeInfo::Struct { fields, .. } => fields,
            _ => vec![],
        }
    }
    let mut curr_type = *initial_field_type;

    // if the previously iterated type was a struct, put its fields here so we know that,
    // in the case of a subfield, we can type check the that the subfield exists and its type.
    let mut available_struct_fields = update_available_struct_fields(*initial_field_type);

    // get the initial field's type
    // make sure the next field exists in that type
    for field in fields.into_iter().rev() {
        match available_struct_fields
            .iter()
            .find(|x| x.name.as_str() == field.as_str())
        {
            Some(struct_field) => {
                curr_type = struct_field.r#type;
                type_checked_buf.push(TypeCheckedStorageReassignDescriptor {
                    name: field.clone(),
                    r#type: struct_field.r#type,
                    span: field.span().clone(),
                });
                available_struct_fields = update_available_struct_fields(struct_field.r#type);
            }
            None => {
                let available_fields = available_struct_fields
                    .iter()
                    .map(|x| x.name.as_str())
                    .collect::<Vec<_>>();
                errors.push(CompileError::FieldNotFound {
                    field_name: field.clone(),
                    available_fields: available_fields.join(", "),
                    struct_name: type_checked_buf.last().unwrap().name.clone(),
                });
                return err(warnings, errors);
            }
        }
    }
    let rhs = check!(
        TypedExpression::type_check(TypeCheckArguments {
            checkee: rhs,
            namespace,
            return_type_annotation: curr_type,
            help_text: Default::default(),
            self_type,
            build_config,
            dead_code_graph,
            mode: Mode::NonAbi,
            opts,
        }),
        error_recovery_expr(span),
        warnings,
        errors
    );

    ok(
        TypeCheckedStorageReassignment {
            fields: type_checked_buf,
            ix,
            rhs,
        },
        warnings,
        errors,
    )
}<|MERGE_RESOLUTION|>--- conflicted
+++ resolved
@@ -3,19 +3,9 @@
 use super::{namespace::Namespace, ERROR_RECOVERY_DECLARATION};
 
 use crate::{
-<<<<<<< HEAD
     build_config::BuildConfig, control_flow_analysis::ControlFlowGraph, error::*, parse_tree::*,
-    semantic_analysis::*, type_engine::*, AstNode, AstNodeContent, Ident, ReturnStatement,
-=======
-    build_config::BuildConfig,
-    control_flow_analysis::ControlFlowGraph,
-    error::*,
-    parse_tree::*,
-    semantic_analysis::{ast_node::declaration::insert_type_parameters, *},
-    style::*,
-    type_engine::*,
-    AstNode, AstNodeContent, Ident, ReturnStatement,
->>>>>>> bc724b48
+    semantic_analysis::*, style::*, type_engine::*, AstNode, AstNodeContent, Ident,
+    ReturnStatement,
 };
 
 use sway_types::{span::Span, state::StateIndex};
@@ -385,7 +375,6 @@
                             namespace.insert_symbol(name, typed_const_decl.clone());
                             typed_const_decl
                         }
-<<<<<<< HEAD
                         Declaration::EnumDeclaration(decl) => {
                             let decl = check!(
                                 TypedEnumDeclaration::type_check(decl, namespace, self_type),
@@ -397,16 +386,6 @@
                             let decl = TypedDeclaration::EnumDeclaration(decl);
                             let _ = check!(
                                 namespace.insert_symbol(name, decl.clone()),
-=======
-                        Declaration::EnumDeclaration(e) => {
-                            is_upper_camel_case(&e.name).ok(&mut warnings, &mut errors);
-                            let decl = TypedDeclaration::EnumDeclaration(
-                                e.to_typed_decl(namespace, self_type),
-                            );
-
-                            check!(
-                                namespace.insert_symbol(e.name, decl.clone()),
->>>>>>> bc724b48
                                 return err(warnings, errors),
                                 warnings,
                                 errors
@@ -581,7 +560,6 @@
                             }
                         }
                         Declaration::StructDeclaration(decl) => {
-<<<<<<< HEAD
                             let decl = check!(
                                 TypedStructDeclaration::type_check(decl, namespace, self_type),
                                 return err(warnings, errors),
@@ -593,53 +571,6 @@
                             // insert the struct decl into namespace
                             let _ = check!(
                                 namespace.insert_symbol(name, decl.clone()),
-=======
-                            is_upper_camel_case(&decl.name).ok(&mut warnings, &mut errors);
-                            // look up any generic or struct types in the namespace
-                            // insert type parameters
-                            let type_mapping = insert_type_parameters(&decl.type_parameters);
-                            let fields = decl
-                                .fields
-                                .into_iter()
-                                .map(|field| {
-                                    let StructField {
-                                        name,
-                                        r#type,
-                                        span,
-                                        type_span,
-                                    } = field;
-                                    let r#type = match r#type.matches_type_parameter(&type_mapping)
-                                    {
-                                        Some(matching_id) => {
-                                            insert_type(TypeInfo::Ref(matching_id))
-                                        }
-                                        None => check!(
-                                            namespace.resolve_type_with_self(
-                                                r#type, self_type, type_span, false
-                                            ),
-                                            insert_type(TypeInfo::ErrorRecovery),
-                                            warnings,
-                                            errors,
-                                        ),
-                                    };
-                                    TypedStructField { name, r#type, span }
-                                })
-                                .collect::<Vec<_>>();
-                            let decl = TypedStructDeclaration {
-                                name: decl.name.clone(),
-                                type_parameters: decl.type_parameters.clone(),
-                                fields,
-                                visibility: decl.visibility,
-                                span: decl.span,
-                            };
-
-                            // insert struct into namespace
-                            check!(
-                                namespace.insert_symbol(
-                                    decl.name.clone(),
-                                    TypedDeclaration::StructDeclaration(decl.clone()),
-                                ),
->>>>>>> bc724b48
                                 return err(warnings, errors),
                                 warnings,
                                 errors
