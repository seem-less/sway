--- conflicted
+++ resolved
@@ -131,7 +131,7 @@
                 }
             }
             TypeInfo::SelfType => self_type,
-            TypeInfo::Ref(id) => id,
+            TypeInfo::Ref(id, _) => id,
             TypeInfo::Array(type_id, n) => {
                 let new_type_id = check!(
                     self.resolve_type_with_self(
@@ -164,11 +164,6 @@
                 }
                 insert_type(TypeInfo::Tuple(type_arguments))
             }
-<<<<<<< HEAD
-=======
-            TypeInfo::SelfType => self_type,
-            TypeInfo::Ref(id, _sp) => id,
->>>>>>> 17b9e247
             o => insert_type(o),
         };
         ok(type_id, warnings, errors)
@@ -226,7 +221,7 @@
                     _ => insert_type(TypeInfo::Unknown),
                 }
             }
-            TypeInfo::Ref(id) => id,
+            TypeInfo::Ref(id, _) => id,
             TypeInfo::Array(type_id, n) => {
                 let new_type_id = check!(
                     self.resolve_type_without_self(look_up_type_id(type_id), mod_path),
@@ -250,10 +245,6 @@
                 }
                 insert_type(TypeInfo::Tuple(type_arguments))
             }
-<<<<<<< HEAD
-=======
-            TypeInfo::Ref(id, _sp) => id,
->>>>>>> 17b9e247
             o => insert_type(o),
         };
         ok(type_id, warnings, errors)
