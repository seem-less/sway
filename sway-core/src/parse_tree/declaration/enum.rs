--- conflicted
+++ resolved
@@ -24,130 +24,6 @@
     pub(crate) r#type: TypeInfo,
     pub(crate) tag: usize,
     pub(crate) span: Span,
-}
-
-impl EnumDeclaration {
-<<<<<<< HEAD
-    pub(crate) fn parse_from_pair(
-        decl_inner: Pair<Rule>,
-        config: Option<&BuildConfig>,
-    ) -> CompileResult<Self> {
-        let mut warnings = Vec::new();
-        let mut errors = Vec::new();
-        let path = config.map(|c| c.path());
-        let whole_enum_span = Span::from_pest(decl_inner.as_span(), path);
-        let inner = decl_inner.into_inner();
-        let mut visibility = Visibility::Private;
-        let mut enum_name = None;
-        let mut type_params = None;
-        let mut where_clause = None;
-        let mut variants = None;
-        for pair in inner {
-            match pair.as_rule() {
-                Rule::enum_name => {
-                    enum_name = Some(pair);
-                }
-                Rule::type_params => {
-                    type_params = Some(pair);
-                }
-                Rule::trait_bounds => {
-                    where_clause = Some(pair);
-                }
-                Rule::enum_fields => {
-                    variants = Some(pair);
-                }
-                Rule::enum_keyword => (),
-                Rule::visibility => {
-                    visibility = Visibility::parse_from_pair(pair);
-                }
-                _ => unreachable!(),
-            }
-        }
-
-        let name = check!(
-            ident::parse_from_pair(enum_name.unwrap(), config),
-            return err(warnings, errors),
-            warnings,
-            errors
-        );
-        assert_or_warn!(
-            is_upper_camel_case(name.as_str()),
-            warnings,
-            name.span().clone(),
-            Warning::NonClassCaseEnumName {
-                enum_name: name.clone()
-            }
-        );
-
-        let type_parameters = check!(
-            TypeParameter::parse_from_type_params_and_where_clause(
-                type_params,
-                where_clause,
-                config,
-            ),
-            vec!(),
-            warnings,
-            errors
-        );
-        for type_parameter in type_parameters.iter() {
-            assert_or_warn!(
-                is_upper_camel_case(type_parameter.name_ident.as_str()),
-                warnings,
-                type_parameter.name_ident.span().clone(),
-                Warning::NonClassCaseTypeParameter {
-                    name: type_parameter.name_ident.clone()
-                }
-            );
-        }
-
-        let variants = check!(
-            EnumVariant::parse_from_pairs(variants, config),
-            Vec::new(),
-            warnings,
-            errors
-        );
-
-        ok(
-            EnumDeclaration {
-                name,
-                type_parameters,
-                variants,
-                span: whole_enum_span,
-                visibility,
-            },
-            warnings,
-            errors,
-        )
-=======
-    /// Looks up the various TypeInfos in the [Namespace] to see if they are generic or refer to
-    /// something.
-    pub(crate) fn to_typed_decl(
-        &self,
-        namespace: &mut Namespace,
-        self_type: TypeId,
-    ) -> TypedEnumDeclaration {
-        let mut errors = vec![];
-        let mut warnings = vec![];
-
-        let mut variants_buf = vec![];
-        let type_mapping = insert_type_parameters(&self.type_parameters);
-        for variant in &self.variants {
-            variants_buf.push(check!(
-                variant.to_typed_decl(namespace, self_type, variant.span.clone(), &type_mapping),
-                continue,
-                warnings,
-                errors
-            ));
-        }
-        TypedEnumDeclaration {
-            name: self.name.clone(),
-            type_parameters: self.type_parameters.clone(),
-            variants: variants_buf,
-            span: self.span.clone(),
-            visibility: self.visibility,
-        }
->>>>>>> bc724b48
-    }
 }
 
 impl EnumVariant {
