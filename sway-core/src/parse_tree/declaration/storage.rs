--- conflicted
+++ resolved
@@ -45,29 +45,15 @@
             warnings,
             errors
         );
-<<<<<<< HEAD
-        ok(StorageField { name, r#type }, warnings, errors)
-=======
-        let initializer_result = check!(
-            Expression::parse_from_pair(initializer, conf),
-            return err(warnings, errors),
-            warnings,
-            errors
-        );
-        let res = StorageField {
-            name,
-            r#type,
-            initializer: initializer_result.value.clone(),
-        };
+        let res = StorageField { name, r#type };
         ok(
             ParserLifter {
-                var_decls: initializer_result.var_decls,
+                var_decls: vec![],
                 value: res,
             },
             warnings,
             errors,
         )
->>>>>>> 68b1e9b0
     }
 }
 
