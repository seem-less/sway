--- conflicted
+++ resolved
@@ -1,16 +1,7 @@
 use crate::{
-    build_config::BuildConfig,
-    error::*,
-<<<<<<< HEAD
-    parse_tree::{ident, literal::handle_parse_int_error, CallPath, Literal},
-    parser::Rule,
-    type_engine::{IntegerBits, TypeInfo},
+    parse_tree::{CallPath, Literal},
+    type_engine::TypeInfo,
     CodeBlock, TypeArgument,
-=======
-    parse_tree::{ident, CallPath, Literal},
-    type_engine::TypeInfo,
-    AstNode, AstNodeContent, CodeBlock, Declaration, TypeArgument, VariableDeclaration,
->>>>>>> bc724b48
 };
 use sway_types::{ident::Ident, Span};
 
@@ -21,12 +12,7 @@
 pub(crate) use asm::*;
 pub(crate) use match_branch::MatchBranch;
 pub use method_name::MethodName;
-<<<<<<< HEAD
 pub use scrutinee::{Scrutinee, StructScrutineeField};
-pub(crate) use unary_op::UnaryOp;
-=======
-pub(crate) use scrutinee::{Scrutinee, StructScrutineeField};
->>>>>>> bc724b48
 
 /// Represents a parsed, but not yet type checked, [Expression](https://en.wikipedia.org/wiki/Expression_(computer_science)).
 #[derive(Debug, Clone)]
@@ -213,39 +199,6 @@
 }
 
 impl Expression {
-<<<<<<< HEAD
-    pub(crate) fn core_ops(op: Op, arguments: Vec<Expression>, span: Span) -> Expression {
-=======
-    pub(crate) fn core_ops_eq(arguments: Vec<Expression>, span: Span) -> Expression {
->>>>>>> bc724b48
-        Expression::MethodApplication {
-            method_name: MethodName::FromType {
-                call_path: CallPath {
-                    prefixes: vec![
-                        Ident::new_with_override("core", span.clone()),
-                        Ident::new_with_override("ops", span.clone()),
-                    ],
-<<<<<<< HEAD
-                    suffix: op.to_var_name(),
-=======
-                    suffix: Op {
-                        op_variant: OpVariant::Equals,
-                        span: span.clone(),
-                    }
-                    .to_var_name(),
->>>>>>> bc724b48
-                    is_absolute: true,
-                },
-                type_name: None,
-                type_name_span: None,
-            },
-            contract_call_params: vec![],
-            arguments,
-            type_arguments: vec![],
-            span,
-        }
-    }
-
     pub(crate) fn span(&self) -> Span {
         use Expression::*;
         (match self {
@@ -272,1248 +225,6 @@
         })
         .clone()
     }
-<<<<<<< HEAD
-
-    pub(crate) fn parse_from_pair(
-        expr: Pair<Rule>,
-        config: Option<&BuildConfig>,
-    ) -> CompileResult<ParserLifter<Self>> {
-        let path = config.map(|c| c.path());
-        let mut warnings = Vec::new();
-        let mut errors = Vec::new();
-        let expr_for_debug = expr.clone();
-        let mut expr_iter = expr.into_inner();
-        // first expr is always here
-        let first_expr = expr_iter.next().unwrap();
-        let first_expr_result = check!(
-            Expression::parse_from_pair_inner(first_expr.clone(), config),
-            ParserLifter::empty(error_recovery_exp(Span::from_pest(
-                first_expr.as_span(),
-                path.clone(),
-            ))),
-            warnings,
-            errors
-        );
-        let mut expr_result_or_op_buf: Vec<Either<Op, ParserLifter<Expression>>> =
-            vec![Either::Right(first_expr_result.clone())];
-        // sometimes exprs are followed by ops in the same expr
-        while let Some(op) = expr_iter.next() {
-            let op_str = op.as_str().to_string();
-            let op_span = Span::from_pest(op.as_span(), path.clone());
-
-            let op = check!(
-                parse_op(op, config),
-                return err(warnings, errors),
-                warnings,
-                errors
-            );
-
-            // an op is necessarily followed by an expression
-            let next_expr_result = match expr_iter.next() {
-                Some(o) => check!(
-                    Expression::parse_from_pair_inner(o.clone(), config),
-                    ParserLifter::empty(error_recovery_exp(Span::from_pest(
-                        o.as_span(),
-                        path.clone()
-                    ))),
-                    warnings,
-                    errors
-                ),
-                None => {
-                    errors.push(CompileError::ExpectedExprAfterOp {
-                        op: op_str,
-                        span: Span::from_pest(expr_for_debug.as_span(), path.clone()),
-                    });
-                    ParserLifter::empty(error_recovery_exp(op_span))
-                }
-            };
-            // pushing these into a vec in this manner so we can re-associate according to order of
-            // operations later
-            expr_result_or_op_buf.push(Either::Left(op));
-            expr_result_or_op_buf.push(Either::Right(next_expr_result));
-            /*
-             * TODO
-             * strategy: keep parsing until we have all of the op expressions
-             * re-associate the expr tree with operator precedence
-             */
-        }
-        if expr_result_or_op_buf.len() == 1 {
-            ok(first_expr_result, warnings, errors)
-        } else {
-            let expr_result = arrange_by_order_of_operations(
-                expr_result_or_op_buf,
-                Span::from_pest(expr_for_debug.as_span(), path.clone()),
-            )
-            .unwrap_or_else(&mut warnings, &mut errors, || {
-                ParserLifter::empty(error_recovery_exp(Span::from_pest(
-                    expr_for_debug.as_span(),
-                    path.clone(),
-                )))
-            });
-            ok(expr_result, warnings, errors)
-        }
-    }
-
-    pub(crate) fn parse_from_pair_inner(
-        expr: Pair<Rule>,
-        config: Option<&BuildConfig>,
-    ) -> CompileResult<ParserLifter<Self>> {
-        let path = config.map(|c| c.path());
-        let mut errors = Vec::new();
-        let mut warnings = Vec::new();
-        let span = Span::from_pest(expr.as_span(), path.clone());
-        let parsed_result = match expr.as_rule() {
-            Rule::literal_value => Literal::parse_from_pair(expr, config)
-                .map(|(value, span)| ParserLifter::empty(Expression::Literal { value, span }))
-                .unwrap_or_else(&mut warnings, &mut errors, || {
-                    ParserLifter::empty(error_recovery_exp(span))
-                }),
-            Rule::func_app => {
-                let span = Span::from_pest(expr.as_span(), path.clone());
-                let mut func_app_parts = expr.into_inner();
-                let first_part = func_app_parts.next().unwrap();
-                assert!(first_part.as_rule() == Rule::call_path);
-                let name = check!(
-                    CallPath::parse_from_pair(first_part, config),
-                    return err(warnings, errors),
-                    warnings,
-                    errors
-                );
-                let (arguments, type_args_with_path) = {
-                    let maybe_type_args = func_app_parts.next().unwrap();
-                    match maybe_type_args.as_rule() {
-                        Rule::type_args_with_path => {
-                            (func_app_parts.next().unwrap(), Some(maybe_type_args))
-                        }
-                        Rule::fn_args => (maybe_type_args, None),
-                        _ => unreachable!(),
-                    }
-                };
-                let mut arguments_buf = Vec::new();
-                for argument in arguments.into_inner() {
-                    let arg = check!(
-                        Expression::parse_from_pair(argument.clone(), config),
-                        ParserLifter::empty(error_recovery_exp(Span::from_pest(
-                            argument.as_span(),
-                            path.clone()
-                        ))),
-                        warnings,
-                        errors
-                    );
-                    arguments_buf.push(arg);
-                }
-
-                let maybe_type_args = type_args_with_path
-                    .map(|x| {
-                        x.into_inner()
-                            .nth(1)
-                            .expect("guaranteed by grammar")
-                            .into_inner()
-                            .collect::<Vec<_>>()
-                    })
-                    .unwrap_or_else(Vec::new);
-                let mut type_arguments = vec![];
-                for type_arg in maybe_type_args.into_iter() {
-                    type_arguments.push(check!(
-                        TypeArgument::parse_from_pair(type_arg, config),
-                        return err(warnings, errors),
-                        warnings,
-                        errors
-                    ));
-                }
-
-                let var_decls = arguments_buf
-                    .iter()
-                    .flat_map(|x| x.var_decls.clone())
-                    .collect::<Vec<_>>();
-                let arguments_buf = arguments_buf
-                    .into_iter()
-                    .map(|x| x.value)
-                    .collect::<Vec<_>>();
-                let exp = Expression::FunctionApplication {
-                    name,
-                    arguments: arguments_buf,
-                    span,
-                    type_arguments,
-                };
-                ParserLifter {
-                    var_decls,
-                    value: exp,
-                }
-            }
-            Rule::var_exp => {
-                // this means that this is something like `!`, `ref`, or `deref` and the next
-                // token is the actual expr value
-                let mut name = None;
-                for pair in expr.into_inner() {
-                    match pair.as_rule() {
-                        Rule::var_name_ident => {
-                            name = Some(check!(
-                                ident::parse_from_pair(pair, config),
-                                Ident::new_with_override("error parsing var name", span.clone()),
-                                warnings,
-                                errors
-                            ));
-                        }
-                        a => unreachable!("what is this? {:?} {}", a, pair.as_str()),
-                    }
-                }
-                // this is non-optional and part of the parse rule so it won't fail
-                let name = name.unwrap();
-                let exp = Expression::VariableExpression { name, span };
-                ParserLifter::empty(exp)
-            }
-            Rule::var_name_ident => {
-                let name = check!(
-                    ident::parse_from_pair(expr, config),
-                    return err(warnings, errors),
-                    warnings,
-                    errors
-                );
-                ParserLifter::empty(Expression::VariableExpression { name, span })
-            }
-            Rule::array_exp => match expr.into_inner().next() {
-                None => ParserLifter::empty(Expression::Array {
-                    contents: Vec::new(),
-                    span,
-                }),
-                Some(array_elems) => check!(
-                    parse_array_elems(array_elems, config),
-                    ParserLifter::empty(error_recovery_exp(span)),
-                    warnings,
-                    errors
-                ),
-            },
-            Rule::match_expression => unimplemented!(),
-            Rule::struct_expression => {
-                let mut expr_iter = expr.into_inner().peekable();
-                let struct_name = expr_iter.next().unwrap();
-                let struct_name = check!(
-                    CallPath::parse_from_pair(struct_name, config),
-                    return err(warnings, errors),
-                    warnings,
-                    errors
-                );
-                let type_arguments = match expr_iter.peek() {
-                    Some(pair) if pair.as_rule() == Rule::type_args_with_path => check!(
-                        TypeArgument::parse_arguments_from_pair(
-                            expr_iter
-                                .next()
-                                .unwrap()
-                                .into_inner()
-                                .nth(1)
-                                .expect("guaranteed by grammar"),
-                            config
-                        ),
-                        vec!(),
-                        warnings,
-                        errors
-                    ),
-                    _ => vec![],
-                };
-                let fields = expr_iter.next().unwrap().into_inner().collect::<Vec<_>>();
-                let mut fields_buf = Vec::new();
-                let mut var_decls = vec![];
-                for i in (0..fields.len()).step_by(2) {
-                    let name = check!(
-                        ident::parse_from_pair(fields[i].clone(), config),
-                        return err(warnings, errors),
-                        warnings,
-                        errors
-                    );
-                    let span = Span::from_pest(fields[i].as_span(), path.clone());
-                    let mut value_result = check!(
-                        Expression::parse_from_pair(fields[i + 1].clone(), config),
-                        ParserLifter::empty(error_recovery_exp(span.clone())),
-                        warnings,
-                        errors
-                    );
-                    fields_buf.push(StructExpressionField {
-                        name,
-                        value: value_result.value,
-                        span,
-                    });
-                    var_decls.append(&mut value_result.var_decls);
-                }
-
-                let exp = Expression::StructExpression {
-                    struct_name,
-                    type_arguments,
-                    fields: fields_buf,
-                    span,
-                };
-                ParserLifter {
-                    var_decls,
-                    value: exp,
-                }
-            }
-            Rule::parenthesized_expression => {
-                check!(
-                    Expression::parse_from_pair(expr.clone().into_inner().next().unwrap(), config),
-                    ParserLifter::empty(error_recovery_exp(Span::from_pest(expr.as_span(), path,))),
-                    warnings,
-                    errors
-                )
-            }
-            Rule::code_block => {
-                let whole_block_span = Span::from_pest(expr.as_span(), path);
-                let expr = check!(
-                    CodeBlock::parse_from_pair(expr, config),
-                    CodeBlock {
-                        contents: Vec::new(),
-                        whole_block_span,
-                    },
-                    warnings,
-                    errors
-                );
-                let exp = Expression::CodeBlock {
-                    contents: expr,
-                    span,
-                };
-                // this assumes that all of the var_decls will be injected into the code block
-                ParserLifter::empty(exp)
-            }
-            Rule::if_exp => {
-                let span = Span::from_pest(expr.as_span(), path);
-                let mut if_exp_pairs = expr.into_inner();
-                let condition_pair = if_exp_pairs.next().unwrap();
-                let then_pair = if_exp_pairs.next().unwrap();
-                let else_pair = if_exp_pairs.next();
-                let condition_result = check!(
-                    Expression::parse_from_pair(condition_pair, config),
-                    ParserLifter::empty(error_recovery_exp(span.clone())),
-                    warnings,
-                    errors
-                );
-                let mut then_result = check!(
-                    Expression::parse_from_pair_inner(then_pair, config),
-                    ParserLifter::empty(error_recovery_exp(span.clone())),
-                    warnings,
-                    errors
-                );
-                let r#else_result = else_pair.map(|else_pair| {
-                    check!(
-                        Expression::parse_from_pair_inner(else_pair, config),
-                        ParserLifter::empty(error_recovery_exp(span.clone())),
-                        warnings,
-                        errors
-                    )
-                });
-                let mut var_decls = condition_result.var_decls;
-                var_decls.append(&mut then_result.var_decls);
-                let mut r#else_result_decls = match r#else_result.clone() {
-                    Some(r#else_result) => r#else_result.var_decls,
-                    None => vec![],
-                };
-                var_decls.append(&mut r#else_result_decls);
-                let exp = Expression::IfExp {
-                    condition: Box::new(condition_result.value),
-                    then: Box::new(then_result.value),
-                    r#else: r#else_result.map(|x| Box::new(x.value)),
-                    span,
-                };
-                ParserLifter {
-                    var_decls,
-                    value: exp,
-                }
-            }
-            Rule::asm_expression => {
-                let whole_block_span = Span::from_pest(expr.as_span(), path);
-                let asm_result = check!(
-                    AsmExpression::parse_from_pair(expr, config),
-                    return err(warnings, errors),
-                    warnings,
-                    errors
-                );
-                let exp = Expression::AsmExpression {
-                    asm: asm_result.value,
-                    span: whole_block_span,
-                };
-                ParserLifter {
-                    var_decls: asm_result.var_decls,
-                    value: exp,
-                }
-            }
-            Rule::method_exp => {
-                let whole_exp_span = Span::from_pest(expr.as_span(), path.clone());
-                let mut parts = expr.into_inner();
-                let pair = parts.next().unwrap();
-                match pair.as_rule() {
-                    Rule::subfield_exp => {
-                        let mut pair = pair.into_inner();
-                        let mut name_parts = pair
-                            .next()
-                            .expect("Guaranteed by grammar.")
-                            .into_inner()
-                            .collect::<Vec<_>>();
-                        let contract_call_params =
-                            match pair.peek().expect("Guaranteed by grammar").as_rule() {
-                                Rule::contract_call_params => pair.next(),
-                                _ => None,
-                            };
-
-                        let mut var_decls_buf = Vec::new();
-                        let mut fields_buf = Vec::new();
-                        if let Some(params) = contract_call_params {
-                            let fields = params
-                                .into_inner()
-                                .next()
-                                .unwrap()
-                                .into_inner()
-                                .collect::<Vec<_>>();
-                            for i in (0..fields.len()).step_by(2) {
-                                let name = check!(
-                                    ident::parse_from_pair(fields[i].clone(), config),
-                                    return err(warnings, errors),
-                                    warnings,
-                                    errors
-                                );
-                                let span = Span::from_pest(fields[i].as_span(), path.clone());
-                                let ParserLifter {
-                                    value,
-                                    mut var_decls,
-                                } = check!(
-                                    Expression::parse_from_pair(fields[i + 1].clone(), config),
-                                    ParserLifter::empty(error_recovery_exp(span.clone())),
-                                    warnings,
-                                    errors
-                                );
-                                var_decls_buf.append(&mut var_decls);
-                                fields_buf.push(StructExpressionField { name, value, span });
-                            }
-                        }
-
-                        let function_arguments =
-                            pair.next().expect("Guaranteed by grammar").into_inner();
-                        // remove the last field from the subfield exp, since it is the method name
-                        // the different parts of the exp
-                        // e.g.
-                        // if the method_exp is a.b.c.add()
-                        // then these parts are
-                        //
-                        // ["a", "b", "c", "add"]
-                        let method_name = check!(
-                            ident::parse_from_pair(name_parts.pop().unwrap(), config),
-                            return err(warnings, errors),
-                            warnings,
-                            errors
-                        );
-                        let mut arguments_buf = VecDeque::new();
-                        for argument in function_arguments {
-                            let ParserLifter {
-                                value,
-                                mut var_decls,
-                            } = check!(
-                                Expression::parse_from_pair(argument.clone(), config),
-                                ParserLifter::empty(error_recovery_exp(Span::from_pest(
-                                    argument.as_span(),
-                                    path.clone()
-                                ))),
-                                warnings,
-                                errors
-                            );
-                            var_decls_buf.append(&mut var_decls);
-                            arguments_buf.push_back(value);
-                        }
-                        // the first thing is either an exp or a var, everything subsequent must be
-                        // a field
-                        let mut name_parts = name_parts.into_iter();
-                        let ParserLifter {
-                            value,
-                            mut var_decls,
-                        } = check!(
-                            parse_subfield_path(
-                                name_parts.next().expect("guaranteed by grammar"),
-                                config
-                            ),
-                            return err(warnings, errors),
-                            warnings,
-                            errors
-                        );
-                        let mut expr = value;
-                        var_decls_buf.append(&mut var_decls);
-
-                        for name_part in name_parts {
-                            expr = Expression::SubfieldExpression {
-                                prefix: Box::new(expr.clone()),
-                                span: Span::from_pest(name_part.as_span(), path.clone()),
-                                field_to_access: check!(
-                                    ident::parse_from_pair(name_part, config),
-                                    continue,
-                                    warnings,
-                                    errors
-                                ),
-                            };
-                        }
-
-                        arguments_buf.push_front(expr);
-                        let exp = Expression::MethodApplication {
-                            method_name: MethodName::FromModule { method_name },
-                            contract_call_params: fields_buf,
-                            arguments: arguments_buf.into_iter().collect(),
-                            type_arguments: vec![],
-                            span: whole_exp_span,
-                        };
-                        ParserLifter {
-                            var_decls: var_decls_buf,
-                            value: exp,
-                        }
-                    }
-                    Rule::fully_qualified_method => {
-                        let mut call_path = None;
-                        let mut type_name = None;
-                        let mut method_name = None;
-                        let mut type_args_with_path = None;
-                        let mut arguments = None;
-                        for pair in pair.into_inner() {
-                            match pair.as_rule() {
-                                Rule::path_separator => (),
-                                Rule::call_path => {
-                                    call_path = Some(check!(
-                                        CallPath::parse_from_pair(pair, config),
-                                        continue,
-                                        warnings,
-                                        errors
-                                    ));
-                                }
-                                Rule::ident => {
-                                    type_name = Some(pair);
-                                }
-                                Rule::call_item => {
-                                    method_name = Some(pair);
-                                }
-                                Rule::type_args_with_path => {
-                                    type_args_with_path = Some(pair);
-                                }
-                                Rule::fn_args => {
-                                    arguments = Some(pair);
-                                }
-                                a => unreachable!("guaranteed by grammar: {:?}", a),
-                            }
-                        }
-
-                        let (type_name, type_name_span) = match type_name {
-                            Some(type_name) => {
-                                let type_name_span =
-                                    Span::from_pest(type_name.as_span(), path.clone());
-                                (
-                                    TypeInfo::pair_as_str_to_type_info(type_name, config),
-                                    type_name_span,
-                                )
-                            }
-                            None => {
-                                return err(warnings, errors);
-                            }
-                        };
-
-                        let type_arguments = match type_args_with_path {
-                            Some(type_args_with_path) => check!(
-                                TypeArgument::parse_arguments_from_pair(
-                                    type_args_with_path
-                                        .into_inner()
-                                        .nth(1)
-                                        .expect("guaranteed by grammar"),
-                                    config
-                                ),
-                                vec!(),
-                                warnings,
-                                errors
-                            ),
-                            None => vec![],
-                        };
-
-                        let (call_path, is_absolute) = match call_path {
-                            Some(call_path) => {
-                                let mut call_path_buf = call_path.prefixes;
-                                call_path_buf.push(call_path.suffix);
-                                (call_path_buf, call_path.is_absolute)
-                            }
-                            None => (vec![], false),
-                        };
-                        let method_name = MethodName::FromType {
-                            call_path: CallPath {
-                                prefixes: call_path,
-                                suffix: check!(
-                                    ident::parse_from_pair(
-                                        method_name.expect("guaranteed by grammar"),
-                                        config
-                                    ),
-                                    return err(warnings, errors),
-                                    warnings,
-                                    errors
-                                ),
-                                is_absolute,
-                            },
-                            type_name: Some(check!(
-                                type_name,
-                                TypeInfo::ErrorRecovery,
-                                warnings,
-                                errors
-                            )),
-                            type_name_span: Some(type_name_span),
-                        };
-
-                        let mut argument_results_buf = vec![];
-                        // evaluate  the arguments passed in to the method
-                        if let Some(arguments) = arguments {
-                            for argument in arguments.into_inner() {
-                                let arg_result = check!(
-                                    Expression::parse_from_pair(argument.clone(), config),
-                                    ParserLifter::empty(error_recovery_exp(Span::from_pest(
-                                        argument.as_span(),
-                                        path.clone()
-                                    ))),
-                                    warnings,
-                                    errors
-                                );
-                                argument_results_buf.push(arg_result);
-                            }
-                        }
-
-                        let var_decls = argument_results_buf
-                            .iter()
-                            .flat_map(|x| x.var_decls.clone())
-                            .collect::<Vec<_>>();
-                        let arguments_buf = argument_results_buf
-                            .into_iter()
-                            .map(|x| x.value)
-                            .collect::<Vec<_>>();
-                        let exp = Expression::MethodApplication {
-                            method_name,
-                            contract_call_params: vec![],
-                            arguments: arguments_buf,
-                            type_arguments,
-                            span: whole_exp_span,
-                        };
-                        ParserLifter {
-                            var_decls,
-                            value: exp,
-                        }
-                    }
-                    a => unreachable!("{:?}", a),
-                }
-            }
-            Rule::delineated_path => {
-                // this is either an enum expression or looking something
-                // up in libraries
-                let span = Span::from_pest(expr.as_span(), path);
-                let mut parts = expr.into_inner();
-                let path_component = parts.next().unwrap();
-                let (maybe_type_args, maybe_instantiator) = {
-                    let part = parts.next();
-                    match part.as_ref().map(|x| x.as_rule()) {
-                        Some(Rule::fn_args) => (None, part),
-                        Some(Rule::type_args_with_path) => {
-                            let next_part = parts.next();
-                            (part, next_part)
-                        }
-                        None => (None, None),
-                        Some(_) => unreachable!("guaranteed by grammar"),
-                    }
-                };
-                let path = check!(
-                    CallPath::parse_from_pair(path_component, config),
-                    return err(warnings, errors),
-                    warnings,
-                    errors
-                );
-
-                let arg_results = if let Some(inst) = maybe_instantiator {
-                    let mut buf = vec![];
-                    for exp in inst.into_inner() {
-                        let exp_result = check!(
-                            Expression::parse_from_pair(exp, config),
-                            return err(warnings, errors),
-                            warnings,
-                            errors
-                        );
-                        buf.push(exp_result);
-                    }
-                    buf
-                } else {
-                    vec![]
-                };
-
-                let maybe_type_args = maybe_type_args
-                    .map(|x| {
-                        x.into_inner()
-                            .nth(1)
-                            .expect("guaranteed by grammar")
-                            .into_inner()
-                            .collect::<Vec<_>>()
-                    })
-                    .unwrap_or_else(Vec::new);
-                let mut type_arguments = vec![];
-                for arg in maybe_type_args {
-                    type_arguments.push(check!(
-                        TypeArgument::parse_from_pair(arg, config),
-                        return err(warnings, errors),
-                        warnings,
-                        errors
-                    ));
-                }
-
-                let var_decls = arg_results
-                    .iter()
-                    .flat_map(|x| x.var_decls.clone())
-                    .collect::<Vec<_>>();
-                let args = arg_results.into_iter().map(|x| x.value).collect::<Vec<_>>();
-                let exp = Expression::DelineatedPath {
-                    call_path: path,
-                    type_arguments,
-                    args,
-                    span,
-                };
-                ParserLifter {
-                    var_decls,
-                    value: exp,
-                }
-            }
-            Rule::tuple_expr => {
-                let fields = expr.into_inner().collect::<Vec<_>>();
-                let mut field_results_buf = Vec::with_capacity(fields.len());
-                for field in fields {
-                    let value_result = check!(
-                        Expression::parse_from_pair(field.clone(), config),
-                        ParserLifter::empty(error_recovery_exp(span.clone())),
-                        warnings,
-                        errors
-                    );
-                    field_results_buf.push(value_result);
-                }
-                let var_decls = field_results_buf
-                    .iter()
-                    .flat_map(|x| x.var_decls.clone())
-                    .collect::<Vec<_>>();
-                let fields_buf = field_results_buf
-                    .into_iter()
-                    .map(|x| x.value)
-                    .collect::<Vec<_>>();
-                let exp = Expression::Tuple {
-                    fields: fields_buf,
-                    span,
-                };
-                ParserLifter {
-                    var_decls,
-                    value: exp,
-                }
-            }
-            Rule::tuple_index => {
-                let span = Span::from_pest(expr.as_span(), path.clone());
-                let mut inner = expr.into_inner();
-                let call_item = inner.next().expect("guarenteed by grammar");
-                assert_eq!(call_item.as_rule(), Rule::call_item);
-                let prefix_result = check!(
-                    parse_call_item(call_item, config),
-                    return err(warnings, errors),
-                    warnings,
-                    errors
-                );
-                let the_integer = inner.next().expect("guarenteed by grammar");
-                let the_integer_span = Span::from_pest(the_integer.as_span(), path.clone());
-                let index: Result<usize, CompileError> =
-                    the_integer.as_str().trim().parse().map_err(|e| {
-                        handle_parse_int_error(
-                            e,
-                            TypeInfo::UnsignedInteger(IntegerBits::Eight),
-                            the_integer.as_span(),
-                            path.clone(),
-                        )
-                    });
-                let index = match index {
-                    Ok(index) => index,
-                    Err(e) => {
-                        errors.push(e);
-                        return err(warnings, errors);
-                    }
-                };
-                let exp = Expression::TupleIndex {
-                    prefix: Box::new(prefix_result.value),
-                    index,
-                    index_span: the_integer_span,
-                    span,
-                };
-                ParserLifter {
-                    var_decls: prefix_result.var_decls,
-                    value: exp,
-                }
-            }
-            Rule::struct_field_access => {
-                let inner = expr.into_inner().next().expect("guaranteed by grammar");
-                assert_eq!(inner.as_rule(), Rule::subfield_path);
-
-                let mut name_parts = inner.into_inner();
-                let mut expr_result = check!(
-                    parse_subfield_path(name_parts.next().expect("guaranteed by grammar"), config),
-                    return err(warnings, errors),
-                    warnings,
-                    errors
-                );
-
-                for name_part in name_parts {
-                    let new_expr = Expression::SubfieldExpression {
-                        prefix: Box::new(expr_result.value.clone()),
-                        span: Span::from_pest(name_part.as_span(), path.clone()),
-                        field_to_access: check!(
-                            ident::parse_from_pair(name_part, config),
-                            continue,
-                            warnings,
-                            errors
-                        ),
-                    };
-                    expr_result = ParserLifter {
-                        var_decls: expr_result.var_decls,
-                        value: new_expr,
-                    };
-                }
-
-                expr_result
-            }
-            Rule::abi_cast => {
-                let span = Span::from_pest(expr.as_span(), path);
-                let mut iter = expr.into_inner();
-                let _abi_keyword = iter.next();
-                let abi_name = iter.next().expect("guaranteed by grammar");
-                let abi_name = check!(
-                    CallPath::parse_from_pair(abi_name, config),
-                    return err(warnings, errors),
-                    warnings,
-                    errors
-                );
-                let address = iter.next().expect("guaranteed by grammar");
-                let address_result = check!(
-                    Expression::parse_from_pair(address, config),
-                    return err(warnings, errors),
-                    warnings,
-                    errors
-                );
-                let exp = Expression::AbiCast {
-                    span,
-                    address: Box::new(address_result.value.clone()),
-                    abi_name,
-                };
-                ParserLifter {
-                    var_decls: address_result.var_decls,
-                    value: exp,
-                }
-            }
-            Rule::unary_op_expr => {
-                check!(
-                    convert_unary_to_fn_calls(expr, config),
-                    return err(warnings, errors),
-                    warnings,
-                    errors
-                )
-            }
-            Rule::array_index => check!(
-                parse_array_index(expr, config),
-                return err(warnings, errors),
-                warnings,
-                errors
-            ),
-            Rule::storage_access => check!(
-                parse_storage_access(expr, config),
-                return err(warnings, errors),
-                warnings,
-                errors
-            ),
-            Rule::if_let_exp => unimplemented!(),
-            Rule::built_in_expr => check!(
-                parse_built_in_expr(expr, config),
-                return err(warnings, errors),
-                warnings,
-                errors
-            ),
-            a => {
-                eprintln!(
-                    "Unimplemented expr: {:?} ({:?}) ({:?})",
-                    a,
-                    expr.as_str(),
-                    expr.as_rule()
-                );
-                errors.push(CompileError::UnimplementedRule(
-                    a,
-                    Span::from_pest(expr.as_span(), path.clone()),
-                ));
-                // construct unit expression for error recovery
-                ParserLifter::empty(error_recovery_exp(Span::from_pest(expr.as_span(), path)))
-            }
-        };
-        ok(parsed_result, warnings, errors)
-    }
-}
-
-fn convert_unary_to_fn_calls(
-    item: Pair<Rule>,
-    config: Option<&BuildConfig>,
-) -> CompileResult<ParserLifter<Expression>> {
-    let iter = item.into_inner();
-    let mut unary_stack = vec![];
-    let mut warnings = vec![];
-    let mut errors = vec![];
-    let mut expr_result = None;
-    for item in iter {
-        match item.as_rule() {
-            Rule::unary_op => unary_stack.push((
-                Span::from_pest(item.as_span(), config.map(|c| c.path())),
-                check!(
-                    UnaryOp::parse_from_pair(item, config),
-                    return err(warnings, errors),
-                    warnings,
-                    errors
-                ),
-            )),
-            _ => {
-                expr_result = Some(check!(
-                    Expression::parse_from_pair_inner(item, config),
-                    return err(warnings, errors),
-                    warnings,
-                    errors
-                ))
-            }
-        }
-    }
-
-    let mut expr_result = expr_result.expect("guaranteed by grammar");
-    assert!(!unary_stack.is_empty(), "guaranteed by grammar");
-    while let Some((op_span, unary_op)) = unary_stack.pop() {
-        let exp = unary_op.to_fn_application(
-            expr_result.value.clone(),
-            Span::join(op_span.clone(), expr_result.value.span()),
-            op_span,
-        );
-        expr_result = ParserLifter {
-            var_decls: expr_result.var_decls,
-            value: exp,
-        };
-    }
-    ok(expr_result, warnings, errors)
-}
-
-pub(crate) fn parse_storage_access(
-    item: Pair<Rule>,
-    config: Option<&BuildConfig>,
-) -> CompileResult<ParserLifter<Expression>> {
-    debug_assert!(item.as_rule() == Rule::storage_access);
-    let mut warnings = vec![];
-    let mut errors = vec![];
-    let path = config.map(|c| c.path());
-    let span = item.as_span();
-    let span = Span::from_pest(span, path);
-    let mut parts = item.into_inner();
-    let _storage_keyword = parts.next();
-
-    let mut field_names = Vec::new();
-    for item in parts {
-        field_names.push(check!(
-            ident::parse_from_pair(item, config),
-            continue,
-            warnings,
-            errors
-        ))
-    }
-
-    let exp = Expression::StorageAccess { field_names, span };
-    ok(
-        ParserLifter {
-            var_decls: vec![],
-            value: exp,
-        },
-        warnings,
-        errors,
-    )
-}
-pub(crate) fn parse_array_index(
-    item: Pair<Rule>,
-    config: Option<&BuildConfig>,
-) -> CompileResult<ParserLifter<Expression>> {
-    let mut warnings = vec![];
-    let mut errors = vec![];
-    let path = config.map(|c| c.path());
-    let span = item.as_span();
-    let mut inner_iter = item.into_inner();
-    let prefix_result = check!(
-        parse_call_item(inner_iter.next().unwrap(), config),
-        return err(warnings, errors),
-        warnings,
-        errors
-    );
-    let mut index_result_buf = vec![];
-    for index in inner_iter {
-        index_result_buf.push(check!(
-            Expression::parse_from_pair(index, config),
-            return err(warnings, errors),
-            warnings,
-            errors
-        ));
-    }
-    let mut first_result_index = index_result_buf
-        .first()
-        .expect("guarenteed by grammer")
-        .to_owned();
-    let mut var_decls = prefix_result.var_decls;
-    var_decls.append(&mut first_result_index.var_decls);
-    let mut exp = Expression::ArrayIndex {
-        prefix: Box::new(prefix_result.value),
-        index: Box::new(first_result_index.value.to_owned()),
-        span: Span::from_pest(span.clone(), path.clone()),
-    };
-    for mut index_result in index_result_buf.into_iter().skip(1) {
-        var_decls.append(&mut index_result.var_decls);
-        exp = Expression::ArrayIndex {
-            prefix: Box::new(exp),
-            index: Box::new(index_result.value),
-            span: Span::from_pest(span.clone(), path.clone()),
-        };
-    }
-    ok(
-        ParserLifter {
-            var_decls,
-            value: exp,
-        },
-        warnings,
-        errors,
-    )
-}
-
-pub(crate) fn parse_built_in_expr(
-    item: Pair<Rule>,
-    config: Option<&BuildConfig>,
-) -> CompileResult<ParserLifter<Expression>> {
-    let mut warnings = vec![];
-    let mut errors = vec![];
-    let span = Span::from_pest(item.as_span(), config.map(|c| c.path()));
-    let mut iter = item.into_inner();
-    let size_of = iter.next().expect("gaurenteed by grammar");
-    let exp = match size_of.as_rule() {
-        Rule::size_of_val_expr => {
-            let mut inner_iter = size_of.into_inner();
-            let _keyword = inner_iter.next();
-            let elem = inner_iter.next().expect("guarenteed by grammar");
-            let expr_result = check!(
-                Expression::parse_from_pair(elem, config),
-                return err(warnings, errors),
-                warnings,
-                errors
-            );
-            let exp = Expression::SizeOfVal {
-                exp: Box::new(expr_result.value),
-                span,
-            };
-            ParserLifter {
-                var_decls: expr_result.var_decls,
-                value: exp,
-            }
-        }
-        // The size_of_type and is_ref_type_expr rules have identical grammar apart from the
-        // keyword.
-        Rule::size_of_type_expr | Rule::is_ref_type_expr => {
-            let mut inner_iter = size_of.into_inner();
-            let keyword = inner_iter.next().expect("guaranteed by grammar");
-            let elem = inner_iter.next().expect("guaranteed by grammar");
-            let type_span = Span::from_pest(elem.as_span(), config.map(|c| c.path()));
-            let type_name = check!(
-                TypeInfo::parse_from_pair(elem, config),
-                TypeInfo::ErrorRecovery,
-                warnings,
-                errors
-            );
-            let exp = Expression::BuiltinGetTypeProperty {
-                builtin: match keyword.as_str() {
-                    "__size_of" => BuiltinProperty::SizeOfType,
-                    "__is_reference_type" => BuiltinProperty::IsRefType,
-                    _otherwise => unreachable!("unexpected built in keyword: {keyword}"),
-                },
-                type_name,
-                type_span,
-                span,
-            };
-            ParserLifter::empty(exp)
-        }
-        _ => unreachable!(),
-    };
-    ok(exp, warnings, errors)
-}
-
-fn parse_subfield_path(
-    item: Pair<Rule>,
-    config: Option<&BuildConfig>,
-) -> CompileResult<ParserLifter<Expression>> {
-    let warnings = vec![];
-    let mut errors = vec![];
-    let path = config.map(|c| c.path());
-    let item = item.into_inner().next().expect("guarenteed by grammar");
-    match item.as_rule() {
-        Rule::call_item => parse_call_item(item, config),
-        Rule::array_index => parse_array_index(item, config),
-        a => {
-            eprintln!(
-                "Unimplemented subfield path: {:?} ({:?}) ({:?})",
-                a,
-                item.as_str(),
-                item.as_rule()
-            );
-            errors.push(CompileError::UnimplementedRule(
-                a,
-                Span::from_pest(item.as_span(), path.clone()),
-            ));
-            // construct unit expression for error recovery
-            let exp_result =
-                ParserLifter::empty(error_recovery_exp(Span::from_pest(item.as_span(), path)));
-            ok(exp_result, warnings, errors)
-        }
-    }
-}
-
-// A call item is parsed as either an `ident` or a parenthesized `expr`. This method's job is to
-// figure out which variant of `call_item` this is and turn it into either a variable expression
-// or parse it as an expression otherwise.
-fn parse_call_item(
-    item: Pair<Rule>,
-    config: Option<&BuildConfig>,
-) -> CompileResult<ParserLifter<Expression>> {
-    let mut warnings = vec![];
-    let mut errors = vec![];
-    assert_eq!(item.as_rule(), Rule::call_item);
-    let item = item.into_inner().next().expect("guaranteed by grammar");
-    let exp_result = match item.as_rule() {
-        Rule::ident => {
-            let exp = Expression::VariableExpression {
-                name: check!(
-                    ident::parse_from_pair(item.clone(), config),
-                    return err(warnings, errors),
-                    warnings,
-                    errors
-                ),
-                span: Span::from_pest(item.as_span(), config.map(|c| c.path())),
-            };
-            ParserLifter::empty(exp)
-        }
-        Rule::expr => check!(
-            Expression::parse_from_pair(item, config),
-            return err(warnings, errors),
-            warnings,
-            errors
-        ),
-        a => unreachable!("{:?}", a),
-    };
-    ok(exp_result, warnings, errors)
-}
-
-fn parse_array_elems(
-    elems: Pair<Rule>,
-    config: Option<&BuildConfig>,
-) -> CompileResult<ParserLifter<Expression>> {
-    let mut warnings = Vec::new();
-    let mut errors = Vec::new();
-
-    let path = config.map(|cfg| cfg.path());
-    let span = Span::from_pest(elems.as_span(), path.clone());
-
-    let mut elem_iter = elems.into_inner();
-    let first_elem = elem_iter.next().unwrap();
-    let contents = match first_elem.as_rule() {
-        Rule::literal_value => {
-            // The form [initialiser; count].
-            let span = first_elem.as_span();
-            let init = Literal::parse_from_pair(first_elem, config)
-                .map(|(value, span)| ParserLifter::empty(Expression::Literal { value, span }))
-                .unwrap_or_else(&mut warnings, &mut errors, || {
-                    ParserLifter::empty(error_recovery_exp(Span::from_pest(span, path)))
-                });
-
-            // This is a constant integer expression we need to parse now into a count.  Currently
-            // assuming it's a `u64_integer` in the grammar, so we can just use the builtin
-            // `parse()` to get it.
-            let count = elem_iter
-                .next()
-                .unwrap()
-                .as_str()
-                .trim()
-                .parse::<usize>()
-                .unwrap();
-            let mut elems = Vec::with_capacity(count);
-            elems.resize(count as usize, init);
-            elems
-        }
-        _otherwise => {
-            // The simple form [elem0, elem1, ..., elemN].
-            let span = first_elem.as_span();
-            let first_elem_expr_result = check!(
-                Expression::parse_from_pair(first_elem, config),
-                ParserLifter::empty(error_recovery_exp(Span::from_pest(span, path.clone()))),
-                warnings,
-                errors
-            );
-            elem_iter.fold(vec![first_elem_expr_result], |mut elems, pair| {
-                let span = pair.as_span();
-                elems.push(check!(
-                    Expression::parse_from_pair(pair, config),
-                    ParserLifter::empty(error_recovery_exp(Span::from_pest(span, path.clone()))),
-                    warnings,
-                    errors
-                ));
-                elems
-            })
-        }
-    };
-
-    let var_decls = contents
-        .iter()
-        .flat_map(|x| x.var_decls.clone())
-        .collect::<Vec<_>>();
-    let exps = contents.into_iter().map(|x| x.value).collect::<Vec<_>>();
-    let exp = Expression::Array {
-        contents: exps,
-        span,
-    };
-    let parse_result = ParserLifter {
-        var_decls,
-        value: exp,
-    };
-
-    ok(parse_result, warnings, errors)
-}
-
-fn parse_op(op: Pair<Rule>, config: Option<&BuildConfig>) -> CompileResult<Op> {
-    let path = config.map(|c| c.path());
-    use OpVariant::*;
-    let mut errors = Vec::new();
-    let op_variant = match op.as_str() {
-        "+" => Add,
-        "-" => Subtract,
-        "/" => Divide,
-        "*" => Multiply,
-        "%" => Modulo,
-        "||" => Or,
-        "&&" => And,
-        "==" => Equals,
-        "!=" => NotEquals,
-        "^" => Xor,
-        "|" => BinaryOr,
-        "&" => BinaryAnd,
-        ">" => GreaterThan,
-        "<" => LessThan,
-        ">=" => GreaterThanOrEqualTo,
-        "<=" => LessThanOrEqualTo,
-        a => {
-            errors.push(CompileError::ExpectedOp {
-                op: a.to_string(),
-                span: Span::from_pest(op.as_span(), path),
-            });
-            return err(Vec::new(), errors);
-        }
-    };
-    ok(
-        Op {
-            span: Span::from_pest(op.as_span(), path),
-            op_variant,
-        },
-        Vec::new(),
-        errors,
-    )
-=======
->>>>>>> bc724b48
 }
 
 #[derive(Debug)]
@@ -1570,442 +281,4 @@
             GreaterThanOrEqualTo => "ge",
         }
     }
-<<<<<<< HEAD
-    fn precedence(&self) -> usize {
-        use OpVariant::*;
-        // a higher number means the operation has higher precedence
-        match self {
-            Or => 0,
-            And => 0,
-
-            Equals => 1,
-            NotEquals => 1,
-
-            GreaterThan => 2,
-            LessThan => 2,
-            GreaterThanOrEqualTo => 2,
-            LessThanOrEqualTo => 2,
-
-            Add => 3,
-            Subtract => 3,
-
-            Divide => 4,
-            Multiply => 4,
-            Modulo => 4,
-
-            BinaryOr => 5,
-            BinaryAnd => 5,
-            Xor => 5,
-        }
-    }
-}
-
-fn arrange_by_order_of_operations(
-    expression_results: Vec<Either<Op, ParserLifter<Expression>>>,
-    debug_span: Span,
-) -> CompileResult<ParserLifter<Expression>> {
-    let mut errors = Vec::new();
-    let warnings = Vec::new();
-    let mut expression_result_stack: Vec<ParserLifter<Expression>> = Vec::new();
-    let mut op_stack = Vec::new();
-
-    for expr_result_or_op in expression_results {
-        match expr_result_or_op {
-            Either::Left(op) => {
-                if op.op_variant.precedence()
-                    < op_stack
-                        .last()
-                        .map(|x: &Op| x.op_variant.precedence())
-                        .unwrap_or(0)
-                {
-                    let rhs = expression_result_stack.pop();
-                    let lhs = expression_result_stack.pop();
-                    let new_op = op_stack.pop().unwrap();
-                    if lhs.is_none() {
-                        errors.push(CompileError::Internal(
-                            "Prematurely empty expression stack for left hand side.",
-                            debug_span,
-                        ));
-                        return err(warnings, errors);
-                    }
-                    if rhs.is_none() {
-                        errors.push(CompileError::Internal(
-                            "Prematurely empty expression stack for right hand side.",
-                            debug_span,
-                        ));
-                        return err(warnings, errors);
-                    }
-                    let lhs = lhs.unwrap();
-                    let mut rhs = rhs.unwrap();
-
-                    // We special case `&&` and `||` here because they are binary operators and are
-                    // bound by the precedence rules, but they are not overloaded by std::ops since
-                    // they must be evaluated lazily.
-                    let mut new_var_decls = lhs.var_decls;
-                    new_var_decls.append(&mut rhs.var_decls);
-                    let new_exp = match new_op.op_variant {
-                        OpVariant::And | OpVariant::Or => Expression::LazyOperator {
-                            op: LazyOp::from(new_op.op_variant),
-                            lhs: Box::new(lhs.value),
-                            rhs: Box::new(rhs.value),
-                            span: debug_span.clone(),
-                        },
-                        _ => Expression::core_ops(
-                            new_op,
-                            vec![lhs.value, rhs.value],
-                            debug_span.clone(),
-                        ),
-                    };
-                    expression_result_stack.push(ParserLifter {
-                        var_decls: new_var_decls,
-                        value: new_exp,
-                    });
-                }
-                op_stack.push(op)
-            }
-            Either::Right(expr_result) => expression_result_stack.push(expr_result),
-        }
-    }
-
-    while let Some(op) = op_stack.pop() {
-        let rhs = expression_result_stack.pop();
-        let lhs = expression_result_stack.pop();
-
-        if lhs.is_none() {
-            errors.push(CompileError::Internal(
-                "Prematurely empty expression stack for left hand side.",
-                debug_span,
-            ));
-            return err(warnings, errors);
-        }
-        if rhs.is_none() {
-            errors.push(CompileError::Internal(
-                "Prematurely empty expression stack for right hand side.",
-                debug_span,
-            ));
-            return err(warnings, errors);
-        }
-
-        let lhs = lhs.unwrap();
-        let mut rhs = rhs.unwrap();
-
-        // See above about special casing `&&` and `||`.
-        let span = Span::join(
-            Span::join(lhs.value.span(), op.span.clone()),
-            rhs.value.span(),
-        );
-        let mut new_var_decls = lhs.var_decls;
-        new_var_decls.append(&mut rhs.var_decls);
-        let new_exp = match op.op_variant {
-            OpVariant::And | OpVariant::Or => Expression::LazyOperator {
-                op: LazyOp::from(op.op_variant),
-                lhs: Box::new(lhs.value),
-                rhs: Box::new(rhs.value),
-                span,
-            },
-            _ => Expression::core_ops(op, vec![lhs.value.clone(), rhs.value.clone()], span),
-        };
-        expression_result_stack.push(ParserLifter {
-            var_decls: new_var_decls,
-            value: new_exp,
-        });
-    }
-
-    if expression_result_stack.len() != 1 {
-        errors.push(CompileError::Internal(
-            "Invalid expression stack length",
-            debug_span,
-        ));
-        return err(warnings, errors);
-    }
-
-    ok(expression_result_stack[0].clone(), warnings, errors)
-=======
-}
-
-struct MatchedBranch {
-    result: Expression,
-    match_req_map: Vec<(Expression, Expression)>,
-    match_impl_map: Vec<(Ident, Expression)>,
-    branch_span: Span,
-}
-
-/// This algorithm desugars match expressions to if statements.
-///
-/// Given the following example:
-///
-/// ```ignore
-/// struct Point {
-///     x: u64,
-///     y: u64
-/// }
-///
-/// let p = Point {
-///     x: 42,
-///     y: 24
-/// };
-///
-/// match p {
-///     Point { x, y: 5 } => { x },
-///     Point { x, y: 24 } => { x },
-///     _ => 0
-/// }
-/// ```
-///
-/// The resulting if statement would look roughly like this:
-///
-/// ```ignore
-/// let NEW_NAME = p;
-/// if NEW_NAME.y==5 {
-///     let x = 42;
-///     x
-/// } else if NEW_NAME.y==42 {
-///     let x = 42;
-///     x
-/// } else {
-///     0
-/// }
-/// ```
-///
-/// The steps of the algorithm can roughly be broken down into:
-///
-/// 0. Create a VariableDeclaration that assigns the primary expression to a variable.
-/// 1. Assemble the "matched branches."
-/// 2. Assemble the possibly nested giant if statement using the matched branches.
-///     2a. Assemble the conditional that goes in the if primary expression.
-///     2b. Assemble the statements that go inside of the body of the if expression
-///     2c. Assemble the giant if statement.
-/// 3. Return!
-pub(crate) fn desugar_match_expression(
-    primary_expression: &Expression,
-    branches: Vec<MatchBranch>,
-    config: Option<&BuildConfig>,
-) -> CompileResult<(Expression, Ident, Vec<MatchCondition>)> {
-    let mut errors = vec![];
-    let mut warnings = vec![];
-
-    // 0. Create a VariableDeclaration that assigns the primary expression to a variable.
-    let var_decl_span = primary_expression.span();
-    let var_decl_name = ident::random_name(var_decl_span.clone(), config);
-    let var_decl_exp = Expression::VariableExpression {
-        name: var_decl_name.clone(),
-        span: var_decl_span,
-    };
-
-    // 1. Assemble the "matched branches."
-    let mut matched_branches = vec![];
-    for MatchBranch {
-        condition,
-        result,
-        span: branch_span,
-    } in branches.iter()
-    {
-        let matches = match condition {
-            MatchCondition::CatchAll(_) => Some((vec![], vec![])),
-            MatchCondition::Scrutinee(scrutinee) => check!(
-                matcher(&var_decl_exp, scrutinee),
-                return err(warnings, errors),
-                warnings,
-                errors
-            ),
-        };
-        match matches {
-            Some((match_req_map, match_impl_map)) => {
-                matched_branches.push(MatchedBranch {
-                    result: result.to_owned(),
-                    match_req_map,
-                    match_impl_map,
-                    branch_span: branch_span.to_owned(),
-                });
-            }
-            None => {
-                let errors = vec![CompileError::Internal("found None", branch_span.clone())];
-                let exp = Expression::Tuple {
-                    fields: vec![],
-                    span: branch_span.clone(),
-                };
-                return ok((exp, var_decl_name, vec![]), vec![], errors);
-            }
-        }
-    }
-
-    // 2. Assemble the possibly nested giant if statement using the matched branches.
-    let mut if_statement = None;
-    for MatchedBranch {
-        result,
-        match_req_map,
-        match_impl_map,
-        branch_span,
-    } in matched_branches.iter().rev()
-    {
-        // 2a. Assemble the conditional that goes in the if primary expression.
-        let mut conditional = None;
-        for (left_req, right_req) in match_req_map.iter() {
-            let joined_span = Span::join(left_req.clone().span(), right_req.clone().span());
-            let condition = Expression::core_ops_eq(
-                vec![left_req.to_owned(), right_req.to_owned()],
-                joined_span,
-            );
-            match conditional {
-                None => {
-                    conditional = Some(condition);
-                }
-                Some(the_conditional) => {
-                    conditional = Some(Expression::LazyOperator {
-                        op: crate::LazyOp::And,
-                        lhs: Box::new(the_conditional.clone()),
-                        rhs: Box::new(condition.clone()),
-                        span: Span::join(the_conditional.span(), condition.span()),
-                    });
-                }
-            }
-        }
-
-        // 2b. Assemble the statements that go inside of the body of the if expression
-        let mut code_block_stmts = vec![];
-        let mut code_block_stmts_span = None;
-        for (left_impl, right_impl) in match_impl_map.iter() {
-            let decl = Declaration::VariableDeclaration(VariableDeclaration {
-                name: left_impl.clone(),
-                is_mutable: false,
-                body: right_impl.clone(),
-                type_ascription: TypeInfo::Unknown,
-                type_ascription_span: None,
-            });
-            let new_span = Span::join(left_impl.span().clone(), right_impl.span());
-            code_block_stmts.push(AstNode {
-                content: AstNodeContent::Declaration(decl),
-                span: new_span.clone(),
-            });
-            code_block_stmts_span = match code_block_stmts_span {
-                None => Some(new_span),
-                Some(old_span) => Some(Span::join(old_span, new_span)),
-            };
-        }
-        match result {
-            Expression::CodeBlock {
-                contents:
-                    CodeBlock {
-                        contents,
-                        whole_block_span,
-                    },
-                span: _,
-            } => {
-                let mut contents = contents.clone();
-                code_block_stmts.append(&mut contents);
-                code_block_stmts_span = match code_block_stmts_span {
-                    None => Some(whole_block_span.clone()),
-                    Some(old_span) => Some(Span::join(old_span, whole_block_span.clone())),
-                };
-            }
-            result => {
-                code_block_stmts.push(AstNode {
-                    content: AstNodeContent::Expression(result.clone()),
-                    span: result.span(),
-                });
-                code_block_stmts_span = match code_block_stmts_span {
-                    None => Some(result.span()),
-                    Some(old_span) => Some(Span::join(old_span, result.span())),
-                };
-            }
-        }
-        let code_block_stmts_span = match code_block_stmts_span {
-            None => branch_span.clone(),
-            Some(span) => span,
-        };
-        let code_block = Expression::CodeBlock {
-            contents: CodeBlock {
-                contents: code_block_stmts.clone(),
-                whole_block_span: code_block_stmts_span.clone(),
-            },
-            span: code_block_stmts_span,
-        };
-
-        // 2c. Assemble the giant if statement.
-        match if_statement {
-            None => {
-                if_statement = match conditional {
-                    None => Some(code_block),
-                    Some(conditional) => Some(Expression::IfExp {
-                        condition: Box::new(conditional.clone()),
-                        then: Box::new(code_block.clone()),
-                        r#else: None,
-                        span: Span::join(conditional.span(), code_block.span()),
-                    }),
-                };
-            }
-            Some(Expression::CodeBlock {
-                contents: right_block,
-                span: exp_span,
-            }) => {
-                let right = Expression::CodeBlock {
-                    contents: right_block,
-                    span: exp_span,
-                };
-                if_statement = match conditional {
-                    None => Some(Expression::IfExp {
-                        condition: Box::new(Expression::Literal {
-                            value: Literal::Boolean(true),
-                            span: branch_span.clone(),
-                        }),
-                        then: Box::new(code_block.clone()),
-                        r#else: Some(Box::new(right.clone())),
-                        span: Span::join(code_block.clone().span(), right.clone().span()),
-                    }),
-                    Some(the_conditional) => Some(Expression::IfExp {
-                        condition: Box::new(the_conditional),
-                        then: Box::new(code_block.clone()),
-                        r#else: Some(Box::new(right.clone())),
-                        span: Span::join(code_block.clone().span(), right.clone().span()),
-                    }),
-                };
-            }
-            Some(Expression::IfExp {
-                condition,
-                then,
-                r#else,
-                span: exp_span,
-            }) => {
-                if_statement = Some(Expression::IfExp {
-                    condition: Box::new(conditional.unwrap()),
-                    then: Box::new(code_block.clone()),
-                    r#else: Some(Box::new(Expression::IfExp {
-                        condition,
-                        then,
-                        r#else,
-                        span: exp_span.clone(),
-                    })),
-                    span: Span::join(code_block.clone().span(), exp_span),
-                });
-            }
-            Some(if_statement) => {
-                eprintln!("Unimplemented if_statement_pattern: {:?}", if_statement,);
-                errors.push(CompileError::Unimplemented(
-                    "this desugared if expression pattern is not implemented",
-                    if_statement.span(),
-                ));
-                // construct unit expression for error recovery
-                let exp = Expression::Tuple {
-                    fields: vec![],
-                    span: if_statement.span(),
-                };
-                return ok((exp, var_decl_name, vec![]), warnings, errors);
-            }
-        }
-    }
-
-    // 3. Return!
-    let cases_covered = branches
-        .into_iter()
-        .map(|x| x.condition)
-        .collect::<Vec<_>>();
-    match if_statement {
-        None => err(vec![], vec![]),
-        Some(if_statement) => ok(
-            (if_statement, var_decl_name, cases_covered),
-            warnings,
-            errors,
-        ),
-    }
->>>>>>> bc724b48
 }