--- conflicted
+++ resolved
@@ -1,9 +1,4 @@
-<<<<<<< HEAD
-use crate::{build_config::BuildConfig, error::*, parser::Rule, CodeBlock};
-
 use sway_types::Span;
-
-use pest::iterators::Pair;
 
 use super::{scrutinee::Scrutinee, Expression};
 
@@ -12,96 +7,4 @@
     pub scrutinee: Scrutinee,
     pub result: Expression,
     pub(crate) span: Span,
-}
-
-impl MatchBranch {
-    pub fn parse_from_pair(pair: Pair<Rule>, config: Option<&BuildConfig>) -> CompileResult<Self> {
-        let path = config.map(|c| c.path());
-        let mut warnings = Vec::new();
-        let mut errors = Vec::new();
-        let span = Span::from_pest(pair.as_span(), path.clone());
-        let mut branch = pair.clone().into_inner();
-        let scrutinee = match branch.next() {
-            Some(o) => o,
-            None => {
-                errors.push(CompileError::Internal(
-                    "Unexpected empty iterator in match branch parsing.",
-                    Span::from_pest(pair.as_span(), path),
-                ));
-                return err(warnings, errors);
-            }
-        };
-        let scrutinee = match scrutinee.into_inner().next() {
-            Some(e) => {
-                check!(
-                    Scrutinee::parse_from_pair(e, config),
-                    return err(warnings, errors),
-                    warnings,
-                    errors
-                )
-            }
-            None => {
-                errors.push(CompileError::Internal(
-                    "Unexpected empty iterator in match condition parsing.",
-                    Span::from_pest(pair.as_span(), path),
-                ));
-                return err(warnings, errors);
-            }
-        };
-        let result = match branch.next() {
-            Some(o) => o,
-            None => {
-                errors.push(CompileError::Internal(
-                    "Unexpected empty iterator in match branch parsing.",
-                    Span::from_pest(pair.as_span(), path),
-                ));
-                return err(warnings, errors);
-            }
-        };
-        let result = match result.as_rule() {
-            Rule::code_block => {
-                let span = Span::from_pest(result.as_span(), path);
-                Expression::CodeBlock {
-                    contents: check!(
-                        CodeBlock::parse_from_pair(result, config),
-                        CodeBlock {
-                            contents: Vec::new(),
-                            whole_block_span: span.clone(),
-                        },
-                        warnings,
-                        errors
-                    ),
-                    span,
-                }
-            }
-            a => {
-                let span = Span::from_pest(result.as_span(), path);
-                errors.push(CompileError::UnimplementedRule(a, span.clone()));
-                Expression::Tuple {
-                    fields: vec![],
-                    span,
-                }
-            }
-        };
-        ok(
-            MatchBranch {
-                scrutinee,
-                result,
-                span,
-            },
-            warnings,
-            errors,
-        )
-    }
-=======
-use sway_types::span;
-
-use super::{Expression, MatchCondition};
-
-#[derive(Debug, Clone)]
-pub struct MatchBranch {
-    pub(crate) condition: MatchCondition,
-    pub(crate) result: Expression,
-    pub(crate) span: span::Span,
->>>>>>> bc724b48
 }