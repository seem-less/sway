#[macro_use]
pub mod error;

mod asm_generation;
mod asm_lang;
mod build_config;
mod concurrent_slab;
pub mod constants;
mod control_flow_analysis;
mod convert_parse_tree;
mod optimize;
pub mod parse_tree;
pub mod semantic_analysis;
pub mod source_map;
mod style;
pub mod type_engine;

use crate::{
    asm_generation::{checks, compile_ast_to_asm},
    error::*,
    source_map::SourceMap,
};
pub use asm_generation::{AbstractInstructionSet, FinalizedAsm, SwayAsmSet};
pub use build_config::BuildConfig;
use control_flow_analysis::{ControlFlowGraph, Graph};
<<<<<<< HEAD
use pest::iterators::Pair;
use pest::Parser;
use semantic_analysis::namespace::{Module, Namespace, Root};
=======
>>>>>>> bc724b48
use std::collections::HashMap;
use std::sync::Arc;

pub use semantic_analysis::{TreeType, TypedDeclaration, TypedFunctionDeclaration, TypedParseTree};
pub mod types;
pub use crate::parse_tree::{Declaration, Expression, UseStatement, WhileLoop, *};

pub use error::{CompileError, CompileResult, CompileWarning};
use sway_types::{ident::Ident, span};
pub use type_engine::TypeInfo;

/// Represents a parsed, but not yet type-checked, Sway program.
/// A Sway program can be either a contract, script, predicate, or
/// it can be a library to be imported into one of the aforementioned
/// program types.
#[derive(Debug)]
pub struct SwayParseTree {
    pub tree_type: TreeType,
    pub tree: ParseTree,
}

/// Represents some exportable information that results from compiling some
/// Sway source code.
#[derive(Debug)]
pub struct ParseTree {
    /// The untyped AST nodes that constitute this tree's root nodes.
    pub root_nodes: Vec<AstNode>,
    /// The [span::Span] of the entire tree.
    pub span: span::Span,
}

/// A single [AstNode] represents a node in the parse tree. Note that [AstNode]
/// is a recursive type and can contain other [AstNode], thus populating the tree.
#[derive(Debug, Clone)]
pub struct AstNode {
    /// The content of this ast node, which could be any control flow structure or other
    /// basic organizational component.
    pub content: AstNodeContent,
    /// The [span::Span] representing this entire [AstNode].
    pub span: span::Span,
}

/// Represents the various structures that constitute a Sway program.
#[derive(Debug, Clone)]
pub enum AstNodeContent {
    /// A statement of the form `use foo::bar;` or `use ::foo::bar;`
    UseStatement(UseStatement),
    /// A statement of the form `return foo;`
    ReturnStatement(ReturnStatement),
    /// Any type of declaration, of which there are quite a few. See [Declaration] for more details
    /// on the possible variants.
    Declaration(Declaration),
    /// Any type of expression, of which there are quite a few. See [Expression] for more details.
    Expression(Expression),
    /// An implicit return expression is different from a [AstNodeContent::ReturnStatement] because
    /// it is not a control flow item. Therefore it is a different variant.
    ///
    /// An implicit return expression is an [Expression] at the end of a code block which has no
    /// semicolon, denoting that it is the [Expression] to be returned from that block.
    ImplicitReturnExpression(Expression),
    /// A control flow element which loops continually until some boolean expression evaluates as
    /// `false`.
    WhileLoop(WhileLoop),
    /// A statement of the form `dep foo::bar;` which imports/includes another source file.
    IncludeStatement(IncludeStatement),
}

/// Given an input `Arc<str>` and an optional [BuildConfig], parse the input into a [SwayParseTree].
///
/// # Example
/// ```
/// # use sway_core::parse;
/// # fn main() {
///     let input = "script; fn main() -> bool { true }";
///     let result = parse(input.into(), Default::default());
/// # }
/// ```
///
/// # Panics
/// Panics if the parser panics.
pub fn parse(input: Arc<str>, config: Option<&BuildConfig>) -> CompileResult<SwayParseTree> {
    let path = config.map(|config| config.path());
    let program = match sway_parse::parse_file(input, path) {
        Ok(program) => program,
        Err(error) => {
            let errors = match error {
                sway_parse::ParseFileError::Lex(error) => vec![CompileError::Lex { error }],
                sway_parse::ParseFileError::Parse(errors) => errors
                    .into_iter()
                    .map(|error| CompileError::Parse { error })
                    .collect(),
            };
            return err(vec![], errors);
        }
    };
    let mut errors = Vec::new();
    let mut warnings = Vec::new();
    let compile_result = crate::convert_parse_tree::convert_parse_tree(program);
    let sway_parse_tree = check!(
        compile_result,
        return err(warnings, errors),
        warnings,
        errors,
    );
    ok(sway_parse_tree, warnings, errors)
}

/// Represents the result of compiling Sway code via [compile_to_asm].
/// Contains the compiled assets or resulting errors, and any warnings generated.
pub enum CompilationResult {
    Success {
        asm: FinalizedAsm,
        warnings: Vec<CompileWarning>,
    },
    Library {
        name: Ident,
        namespace: Box<Root>,
        warnings: Vec<CompileWarning>,
    },
    Failure {
        warnings: Vec<CompileWarning>,
        errors: Vec<CompileError>,
    },
}

pub enum CompileAstResult {
    Success {
        parse_tree: Box<TypedParseTree>,
        tree_type: TreeType,
        warnings: Vec<CompileWarning>,
    },
    Failure {
        warnings: Vec<CompileWarning>,
        errors: Vec<CompileError>,
    },
}

/// Represents the result of compiling Sway code via [compile_to_bytecode].
/// Contains the compiled bytecode in byte form, or resulting errors, and any warnings generated.
pub enum BytecodeCompilationResult {
    Success {
        bytes: Vec<u8>,
        warnings: Vec<CompileWarning>,
    },
    Library {
        warnings: Vec<CompileWarning>,
    },
    Failure {
        warnings: Vec<CompileWarning>,
        errors: Vec<CompileError>,
    },
}

/// For internal compiler use.
/// Compiles an included file and creates its control flow and dead code graphs.
/// These graphs are merged into the parent program's graphs for accurate analysis.
///
/// TODO -- there is _so_ much duplicated code and messiness in this file around the
/// different types of compilation and stuff. After we get to a good state with the MVP,
/// clean up the types here with the power of hindsight
pub(crate) fn compile_inner_dependency(
    input: Arc<str>,
    alias: Option<&Ident>,
    dep_build_config: BuildConfig,
    parent_namespace: &mut Namespace,
    dead_code_graph: &mut ControlFlowGraph,
) -> CompileResult<()> {
    let mut warnings = vec![];
    let mut errors = vec![];

    // Parse the file.
    let parse_tree = check!(
        parse(input.clone(), Some(&dep_build_config)),
        return err(warnings, errors),
        warnings,
        errors
    );

    // Check we have a library, and retrieve the name.
    let library_name = match &parse_tree.tree_type {
        TreeType::Library { name } => name.clone(),
        TreeType::Contract | TreeType::Script | TreeType::Predicate => {
            errors.push(CompileError::ImportMustBeLibrary {
                span: span::Span::new(input, 0, 0, Some(dep_build_config.path())).unwrap(),
            });
            return err(warnings, errors);
        }
    };

    // Fetch the name for the dep library module.
    let dep_name = match alias {
        Some(alias) => alias.clone(),
        None => library_name,
    };

    let mut dep_namespace = parent_namespace.enter_submodule(dep_name);

    // Type-check the module, populating its namespace.
    let typed_parse_tree = check!(
        TypedParseTree::type_check(
            parse_tree.tree,
            &mut dep_namespace,
            &parse_tree.tree_type,
            &dep_build_config,
            dead_code_graph,
        ),
        return err(warnings, errors),
        warnings,
        errors
    );

    // look for return path errors
    let graph = ControlFlowGraph::construct_return_path_graph(&typed_parse_tree);
    errors.append(&mut graph.analyze_return_paths());

    // The dead code will be analyzed later wholistically with the rest of the program
    // since we can't tell what is dead and what isn't just from looking at this file
    if let Err(e) = ControlFlowGraph::append_to_dead_code_graph(
        &typed_parse_tree,
        &parse_tree.tree_type,
        dead_code_graph,
    ) {
        errors.push(e)
    };

    ok((), warnings, errors)
}

pub fn compile_to_ast(
    input: Arc<str>,
    initial_namespace: Module,
    build_config: &BuildConfig,
) -> CompileAstResult {
    let mut warnings = Vec::new();
    let mut errors = Vec::new();

    let CompileResult {
        value: parse_tree_result,
        warnings: new_warnings,
        errors: new_errors,
    } = parse(input, Some(build_config));
    warnings.extend(new_warnings);
    errors.extend(new_errors);
    let parse_tree = match parse_tree_result {
        Some(parse_tree) => parse_tree,
        None => {
            errors = dedup_unsorted(errors);
            warnings = dedup_unsorted(warnings);
            return CompileAstResult::Failure { errors, warnings };
        }
    };

    let mut dead_code_graph = ControlFlowGraph {
        graph: Graph::new(),
        entry_points: vec![],
        namespace: Default::default(),
    };

    let mut namespace = Namespace::init_root(initial_namespace);
    let CompileResult {
        value: typed_parse_tree_result,
        warnings: new_warnings,
        errors: new_errors,
    } = TypedParseTree::type_check(
        parse_tree.tree,
        &mut namespace,
        &parse_tree.tree_type,
        &build_config.clone(),
        &mut dead_code_graph,
    );
    warnings.extend(new_warnings);
    errors.extend(new_errors);
    let typed_parse_tree = match typed_parse_tree_result {
        Some(typed_parse_tree) => typed_parse_tree,
        None => {
            errors = dedup_unsorted(errors);
            warnings = dedup_unsorted(warnings);
            return CompileAstResult::Failure { errors, warnings };
        }
    };

    let (mut l_warnings, mut l_errors) = perform_control_flow_analysis(
        &typed_parse_tree,
        &parse_tree.tree_type,
        &mut dead_code_graph,
    );

    errors.append(&mut l_errors);
    warnings.append(&mut l_warnings);
    errors = dedup_unsorted(errors);
    warnings = dedup_unsorted(warnings);
    if !errors.is_empty() {
        return CompileAstResult::Failure { errors, warnings };
    }

    CompileAstResult::Success {
        parse_tree: Box::new(typed_parse_tree),
        tree_type: parse_tree.tree_type,
        warnings,
    }
}

/// Given input Sway source code, compile to a [CompilationResult] which contains the asm in opcode
/// form (not raw bytes/bytecode).
pub fn compile_to_asm(
    input: Arc<str>,
    initial_namespace: Module,
    build_config: BuildConfig,
) -> CompilationResult {
    let ast_res = compile_to_ast(input, initial_namespace, &build_config);
    ast_to_asm(ast_res, &build_config)
}

/// Given an AST compilation result, compile to a [CompilationResult] which contains the asm in
/// opcode form (not raw bytes/bytecode).
pub fn ast_to_asm(ast_res: CompileAstResult, build_config: &BuildConfig) -> CompilationResult {
    match ast_res {
        CompileAstResult::Failure { warnings, errors } => {
            CompilationResult::Failure { warnings, errors }
        }
        CompileAstResult::Success {
            parse_tree,
            tree_type,
            mut warnings,
        } => {
            let mut errors = vec![];
            match tree_type {
                TreeType::Contract | TreeType::Script | TreeType::Predicate => {
                    let asm = check!(
                        if build_config.use_orig_asm {
                            compile_ast_to_asm(*parse_tree, build_config)
                        } else {
                            compile_ast_to_ir_to_asm(*parse_tree, tree_type, build_config)
                        },
                        return CompilationResult::Failure { errors, warnings },
                        warnings,
                        errors
                    );
                    if !errors.is_empty() {
                        return CompilationResult::Failure { errors, warnings };
                    }
                    CompilationResult::Success { asm, warnings }
                }
                TreeType::Library { name } => CompilationResult::Library {
                    warnings,
                    name,
                    namespace: Box::new(parse_tree.into_namespace().into()),
                },
            }
        }
    }
}

use sway_ir::{context::Context, function::Function};

pub(crate) fn compile_ast_to_ir_to_asm(
    ast: TypedParseTree,
    tree_type: TreeType,
    build_config: &BuildConfig,
) -> CompileResult<FinalizedAsm> {
    let mut warnings = Vec::new();
    let mut errors = Vec::new();

    // the IR pipeline relies on type information being fully resolved.
    // If type information is found to still be generic or unresolved inside of
    // IR, this is considered an internal compiler error. To resolve this situation,
    // we need to explicitly ensure all types are resolved before going into IR.
    //
    // We _could_ introduce a new type here that uses TypeInfo instead of TypeId and throw away
    // the engine, since we don't need inference for IR. That'd be a _lot_ of copy-pasted code,
    // though, so instead, we are just going to do a pass and throw any unresolved generics as
    // errors and then hold as a runtime invariant that none of the types will be unresolved in the
    // IR phase.

    check!(
        ast.finalize_types(),
        return err(warnings, errors),
        warnings,
        errors
    );

    let mut ir = match optimize::compile_ast(ast) {
        Ok(ir) => ir,
        Err(e) => {
            errors.push(e);
            return err(warnings, errors);
        }
    };

    // Inline function calls since we don't support them yet.  For scripts and predicates we inline
    // into main(), and for contracts we inline into ABI impls, which are found due to them having
    // a selector.
    let mut functions_to_inline_to = Vec::new();
    for (idx, fc) in &ir.functions {
        if (matches!(tree_type, TreeType::Script | TreeType::Predicate)
            && fc.name == crate::constants::DEFAULT_ENTRY_POINT_FN_NAME)
            || (tree_type == TreeType::Contract && fc.selector.is_some())
        {
            functions_to_inline_to.push(::sway_ir::function::Function(idx));
        }
    }
    check!(
        inline_function_calls(&mut ir, &functions_to_inline_to),
        return err(warnings, errors),
        warnings,
        errors
    );

    // The only other optimisation we have at the moment is constant combining.  In lieu of a
    // forthcoming pass manager we can just call it here now.  We can re-use the inline functions
    // list.
    check!(
        combine_constants(&mut ir, &functions_to_inline_to),
        return err(warnings, errors),
        warnings,
        errors
    );

    if build_config.print_ir {
        println!("{}", ir);
    }

    crate::asm_generation::from_ir::compile_ir_to_asm(&ir, build_config)
}

fn inline_function_calls(ir: &mut Context, functions: &[Function]) -> CompileResult<()> {
    for function in functions {
        if let Err(ir_error) = sway_ir::optimize::inline_all_function_calls(ir, function) {
            return err(
                Vec::new(),
                vec![CompileError::InternalOwned(
                    ir_error.to_string(),
                    span::Span::new("".into(), 0, 0, None).unwrap(),
                )],
            );
        }
    }
    ok((), Vec::new(), Vec::new())
}

fn combine_constants(ir: &mut Context, functions: &[Function]) -> CompileResult<()> {
    for function in functions {
        if let Err(ir_error) = sway_ir::optimize::combine_constants(ir, function) {
            return err(
                Vec::new(),
                vec![CompileError::InternalOwned(
                    ir_error.to_string(),
                    span::Span::new("".into(), 0, 0, None).unwrap(),
                )],
            );
        }
    }
    ok((), Vec::new(), Vec::new())
}

/// Given input Sway source code, compile to a [BytecodeCompilationResult] which contains the asm in
/// bytecode form.
pub fn compile_to_bytecode(
    input: Arc<str>,
    initial_namespace: Module,
    build_config: BuildConfig,
    source_map: &mut SourceMap,
) -> BytecodeCompilationResult {
    let asm_res = compile_to_asm(input, initial_namespace, build_config);
    asm_to_bytecode(asm_res, source_map)
}

/// Given a [CompilationResult] containing the assembly (opcodes), compile to a
/// [BytecodeCompilationResult] which contains the asm in bytecode form.
pub fn asm_to_bytecode(
    asm_res: CompilationResult,
    source_map: &mut SourceMap,
) -> BytecodeCompilationResult {
    match asm_res {
        CompilationResult::Success {
            mut asm,
            mut warnings,
        } => {
            let mut asm_res = asm.to_bytecode_mut(source_map);
            warnings.append(&mut asm_res.warnings);
            if asm_res.value.is_none() || !asm_res.errors.is_empty() {
                BytecodeCompilationResult::Failure {
                    warnings,
                    errors: asm_res.errors,
                }
            } else {
                // asm_res is confirmed to be Some(bytes).
                BytecodeCompilationResult::Success {
                    bytes: asm_res.value.unwrap(),
                    warnings,
                }
            }
        }
        CompilationResult::Failure { warnings, errors } => {
            BytecodeCompilationResult::Failure { warnings, errors }
        }
        CompilationResult::Library { warnings, .. } => {
            BytecodeCompilationResult::Library { warnings }
        }
    }
}

/// Given a [TypedParseTree], which is type-checked Sway source, construct a graph to analyze
/// control flow and determine if it is valid.
fn perform_control_flow_analysis(
    tree: &TypedParseTree,
    tree_type: &TreeType,
    dead_code_graph: &mut ControlFlowGraph,
) -> (Vec<CompileWarning>, Vec<CompileError>) {
    match ControlFlowGraph::append_to_dead_code_graph(tree, tree_type, dead_code_graph) {
        Ok(_) => (),
        Err(e) => return (vec![], vec![e]),
    }
    let mut warnings = vec![];
    let mut errors = vec![];
    warnings.append(&mut dead_code_graph.find_dead_code());
    let graph = ControlFlowGraph::construct_return_path_graph(tree);
    errors.append(&mut graph.analyze_return_paths());
    (warnings, errors)
}

#[test]
fn test_basic_prog() {
    let prog = parse(
        r#"
        contract;

    enum yo
    <T>
    where
    T: IsAThing
    {
        x: u32,
        y: MyStruct<u32>
    }

    enum  MyOtherSumType
    {
        x: u32,
        y: MyStruct<u32>
    }
        struct MyStruct<T> {
            field_name: u64,
            other_field: T,
        }


    fn generic_function
    <T>
    (arg1: u64,
    arg2: T)
    ->
    T
    where T: Display,
          T: Debug {
          let x: MyStruct =
          MyStruct
          {
              field_name:
              5
          };
          return
          match
            arg1
          {
               1
               => true,
               _ => { return false; },
          };
    }

    struct MyStruct {
        test: string,
    }



    use stdlib::println;

    trait MyTrait {
        // interface points
        fn myfunc(x: int) -> unit;
        } {
        // methods
        fn calls_interface_fn(x: int) -> unit {
            // declare a byte
            let x = 0b10101111;
            let mut y = 0b11111111;
            self.interface_fn(x);
        }
    }

    pub fn prints_number_five() -> u8 {
        let x: u8 = 5;
        let reference_to_x = ref x;
        let second_value_of_x = deref x; // u8 is `Copy` so this clones
        println(x);
         x.to_string();
         let some_list = [
         5,
         10 + 3 / 2,
         func_app(my_args, (so_many_args))];
        return 5;
    }
    "#
        .into(),
        None,
    );
    let mut warnings: Vec<CompileWarning> = Vec::new();
    let mut errors: Vec<CompileError> = Vec::new();
    prog.unwrap(&mut warnings, &mut errors);
}
#[test]
fn test_parenthesized() {
    let prog = parse(
        r#"
        contract;
        pub fn some_abi_func() -> unit {
            let x = (5 + 6 / (1 + (2 / 1) + 4));
            return;
        }
    "#
        .into(),
        None,
    );
    let mut warnings: Vec<CompileWarning> = Vec::new();
    let mut errors: Vec<CompileError> = Vec::new();
    prog.unwrap(&mut warnings, &mut errors);
}

#[test]
fn test_unary_ordering() {
    use crate::parse_tree::declaration::FunctionDeclaration;
    let prog = parse(
        r#"
    script;
    fn main() -> bool {
        let a = true;
        let b = true;
        !a && b;
    }"#
        .into(),
        None,
    );
    let mut warnings: Vec<CompileWarning> = Vec::new();
    let mut errors: Vec<CompileError> = Vec::new();
    let prog = prog.unwrap(&mut warnings, &mut errors);
    // this should parse as `(!a) && b`, not `!(a && b)`. So, the top level
    // expression should be `&&`
    if let AstNode {
        content:
            AstNodeContent::Declaration(Declaration::FunctionDeclaration(FunctionDeclaration {
                body,
                ..
            })),
        ..
    } = &prog.tree.root_nodes[0]
    {
        if let AstNode {
            content: AstNodeContent::Expression(Expression::LazyOperator { op, .. }),
            ..
        } = &body.contents[2]
        {
            assert_eq!(op, &LazyOp::And)
        } else {
            panic!("Was not lazy operator.")
        }
    } else {
        panic!("Was not ast node")
    };
}

/// We want compile errors and warnings to retain their ordering, since typically
/// they are grouped by relevance. However, we want to deduplicate them.
/// Stdlib dedup in Rust assumes sorted data for efficiency, but we don't want that.
/// A hash set would also mess up the order, so this is just a brute force way of doing it
/// with a vector.
fn dedup_unsorted<T: PartialEq + std::hash::Hash>(mut data: Vec<T>) -> Vec<T> {
    use smallvec::SmallVec;
    use std::collections::hash_map::{DefaultHasher, Entry};
    use std::hash::Hasher;

    let mut write_index = 0;
    let mut indexes: HashMap<u64, SmallVec<[usize; 1]>> = HashMap::with_capacity(data.len());
    for read_index in 0..data.len() {
        let hash = {
            let mut hasher = DefaultHasher::new();
            data[read_index].hash(&mut hasher);
            hasher.finish()
        };
        let index_vec = match indexes.entry(hash) {
            Entry::Occupied(oe) => {
                if oe
                    .get()
                    .iter()
                    .any(|index| data[*index] == data[read_index])
                {
                    continue;
                }
                oe.into_mut()
            }
            Entry::Vacant(ve) => ve.insert(SmallVec::new()),
        };
        data.swap(write_index, read_index);
        index_vec.push(write_index);
        write_index += 1;
    }
    data.truncate(write_index);
    data
}<|MERGE_RESOLUTION|>--- conflicted
+++ resolved
@@ -14,31 +14,32 @@
 pub mod source_map;
 mod style;
 pub mod type_engine;
+pub mod types;
 
 use crate::{
     asm_generation::{checks, compile_ast_to_asm},
+    control_flow_analysis::{ControlFlowGraph, Graph},
     error::*,
+    semantic_analysis::namespace::Module,
     source_map::SourceMap,
 };
-pub use asm_generation::{AbstractInstructionSet, FinalizedAsm, SwayAsmSet};
-pub use build_config::BuildConfig;
-use control_flow_analysis::{ControlFlowGraph, Graph};
-<<<<<<< HEAD
-use pest::iterators::Pair;
-use pest::Parser;
-use semantic_analysis::namespace::{Module, Namespace, Root};
-=======
->>>>>>> bc724b48
+
+pub use crate::{
+    asm_generation::{AbstractInstructionSet, FinalizedAsm, SwayAsmSet},
+    build_config::BuildConfig,
+    error::{CompileError, CompileResult, CompileWarning},
+    parse_tree::{Declaration, Expression, UseStatement, WhileLoop, *},
+    semantic_analysis::{
+        namespace::{Namespace, Root},
+        TreeType, TypedDeclaration, TypedFunctionDeclaration, TypedParseTree,
+    },
+    type_engine::TypeInfo,
+};
+
 use std::collections::HashMap;
 use std::sync::Arc;
 
-pub use semantic_analysis::{TreeType, TypedDeclaration, TypedFunctionDeclaration, TypedParseTree};
-pub mod types;
-pub use crate::parse_tree::{Declaration, Expression, UseStatement, WhileLoop, *};
-
-pub use error::{CompileError, CompileResult, CompileWarning};
 use sway_types::{ident::Ident, span};
-pub use type_engine::TypeInfo;
 
 /// Represents a parsed, but not yet type-checked, Sway program.
 /// A Sway program can be either a contract, script, predicate, or
