use std::sync::atomic::{AtomicUsize, Ordering};
use {
    crate::{
        constants::{
            STORAGE_PURITY_ATTRIBUTE_NAME, STORAGE_PURITY_READ_NAME, STORAGE_PURITY_WRITE_NAME,
        },
        error::{err, ok, CompileError, CompileResult, CompileWarning},
        parse_tree::desugar_match_expression,
        type_engine::{insert_type, AbiName, IntegerBits},
        AbiDeclaration, AsmExpression, AsmOp, AsmRegister, AsmRegisterDeclaration, AstNode,
<<<<<<< HEAD
        AstNodeContent, BuiltinProperty, CallPath, CodeBlock, ConstantDeclaration, Declaration,
        EnumDeclaration, EnumVariant, Expression, FunctionDeclaration, FunctionParameter, ImplSelf,
        ImplTrait, ImportType, IncludeStatement, LazyOp, Literal, MatchBranch, MethodName,
        ParseTree, Purity, Reassignment, ReassignmentTarget, ReturnStatement, Scrutinee,
        StorageDeclaration, StorageField, StructDeclaration, StructExpressionField, StructField,
        StructScrutineeField, Supertrait, SwayParseTree, TraitDeclaration, TraitFn, TreeType,
        TypeArgument, TypeInfo, TypeParameter, UseStatement, VariableDeclaration, Visibility,
        WhileLoop,
=======
        AstNodeContent, BuiltinProperty, CallPath, CatchAll, CodeBlock, ConstantDeclaration,
        Declaration, EnumDeclaration, EnumVariant, Expression, FunctionDeclaration,
        FunctionParameter, ImplSelf, ImplTrait, ImportType, IncludeStatement, LazyOp, Literal,
        MatchBranch, MatchCondition, MethodName, ParseTree, Purity, Reassignment,
        ReassignmentTarget, ReturnStatement, Scrutinee, StorageDeclaration, StorageField,
        StructDeclaration, StructExpressionField, StructField, StructScrutineeField, Supertrait,
        SwayParseTree, TraitConstraint, TraitDeclaration, TraitFn, TreeType, TypeArgument,
        TypeInfo, TypeParameter, UseStatement, VariableDeclaration, Visibility, WhileLoop,
>>>>>>> 885a2bad
    },
    std::{collections::HashMap, convert::TryFrom, iter, mem::MaybeUninit, ops::ControlFlow},
    sway_parse::{
        AbiCastArgs, AngleBrackets, AsmBlock, Assignable, AttributeDecl, Braces, CodeBlockContents,
        Dependency, DoubleColonToken, Expr, ExprArrayDescriptor, ExprStructField,
        ExprTupleDescriptor, FnArg, FnArgs, FnSignature, GenericArgs, GenericParams, IfCondition,
        IfExpr, Instruction, Intrinsic, Item, ItemAbi, ItemConst, ItemEnum, ItemFn, ItemImpl,
        ItemKind, ItemStorage, ItemStruct, ItemTrait, ItemUse, LitInt, LitIntType, MatchBranchKind,
        PathExpr, PathExprSegment, PathType, PathTypeSegment, Pattern, PatternStructField, Program,
        ProgramKind, PubToken, QualifiedPathRoot, Statement, StatementLet, Traits, Ty, TypeField,
        UseTree, WhereClause,
    },
    sway_types::{Ident, Span, Spanned},
    thiserror::Error,
};

#[derive(Debug)]
/// Contains any errors or warnings that were generated during the conversion into the parse tree.
/// Typically these warnings and errors are populated as a side effect in the `From` and `Into`
/// implementations of error types into [ErrorEmitted].
pub struct ErrorContext {
    warnings: Vec<CompileWarning>,
    errors: Vec<CompileError>,
}

#[derive(Debug)]
/// Represents that an error was emitted to the error context. This struct does not contain the
/// error, rather, other errors are responsible for pushing to the [ErrorContext] in their `Into`
/// implementations.
pub struct ErrorEmitted {
    _priv: (),
}

impl ErrorContext {
    #[allow(dead_code)]
    pub fn warning<W>(&mut self, warning: W)
    where
        W: Into<CompileWarning>,
    {
        self.warnings.push(warning.into());
    }

    pub fn error<E>(&mut self, error: E) -> ErrorEmitted
    where
        E: Into<CompileError>,
    {
        self.errors.push(error.into());
        ErrorEmitted { _priv: () }
    }

    pub fn warnings<I, W>(&mut self, warnings: I)
    where
        I: IntoIterator<Item = W>,
        W: Into<CompileWarning>,
    {
        self.warnings
            .extend(warnings.into_iter().map(|warning| warning.into()));
    }

    pub fn errors<I, E>(&mut self, errors: I) -> Option<ErrorEmitted>
    where
        I: IntoIterator<Item = E>,
        E: Into<CompileError>,
    {
        let mut emitted_opt = None;
        self.errors.extend(errors.into_iter().map(|error| {
            emitted_opt = Some(ErrorEmitted { _priv: () });
            error.into()
        }));
        emitted_opt
    }
}

#[derive(Error, Debug, Clone, PartialEq, Hash)]
pub enum ConvertParseTreeError {
    #[error("pub use imports are not supported")]
    PubUseNotSupported { span: Span },
    #[error("return expressions are not allowed outside of blocks")]
    ReturnOutsideOfBlock { span: Span },
    #[error("while expressions are not allowed outside of blocks")]
    WhileOutsideOfBlock { span: Span },
    #[error("functions used in applications may not be arbitrary expressions")]
    FunctionArbitraryExpression { span: Span },
    #[error("generics are not supported here")]
    GenericsNotSupportedHere { span: Span },
    #[error("fully qualified paths are not supported here")]
    FullyQualifiedPathsNotSupportedHere { span: Span },
    #[error("__size_of does not take arguments")]
    SizeOfTooManyArgs { span: Span },
    #[error("__size_of requires exactly one generic argument")]
    SizeOfOneGenericArg { span: Span },
    #[error("__is_reference_type does not take arguments")]
    IsReferenceTypeTooManyArgs { span: Span },
    #[error("__is_reference_type requires exactly one generic argument")]
    IsReferenceTypeOneGenericArg { span: Span },
    #[error("__size_of_val requires exactly one argument")]
    SizeOfValOneArg { span: Span },
    #[error("tuple index out of range")]
    TupleIndexOutOfRange { span: Span },
    #[error("shift-left expressions are not implemented")]
    ShlNotImplemented { span: Span },
    #[error("shift-right expressions are not implemented")]
    ShrNotImplemented { span: Span },
    #[error("bitwise xor expressions are not implemented")]
    BitXorNotImplemented { span: Span },
    #[error("reassignment expressions outside of blocks are not implemented")]
    ReassignmentOutsideOfBlock { span: Span },
    #[error("integer literals in this position cannot have a type suffix")]
    IntTySuffixNotSupported { span: Span },
    #[error("int literal out of range")]
    IntLiteralOutOfRange { span: Span },
    #[error("expected an integer literal")]
    IntLiteralExpected { span: Span },
    #[error("fully qualified traits are not supported")]
    FullyQualifiedTraitsNotSupported { span: Span },
    #[error("qualified path roots are not implemented")]
    QualifiedPathRootsNotImplemented { span: Span },
    #[error("char literals are not implemented")]
    CharLiteralsNotImplemented { span: Span },
    #[error("hex literals must have either 2 or 64 digits")]
    HexLiteralLength { span: Span },
    #[error("binary literals must have either 8 or 258 digits")]
    BinaryLiteralLength { span: Span },
    #[error("u8 literal out of range")]
    U8LiteralOutOfRange { span: Span },
    #[error("u16 literal out of range")]
    U16LiteralOutOfRange { span: Span },
    #[error("u32 literal out of range")]
    U32LiteralOutOfRange { span: Span },
    #[error("u64 literal out of range")]
    U64LiteralOutOfRange { span: Span },
    #[error("signed integers are not supported")]
    SignedIntegersNotSupported { span: Span },
    #[error("literal patterns not supported in this position")]
    LiteralPatternsNotSupportedHere { span: Span },
    #[error("constant patterns not supported in this position")]
    ConstantPatternsNotSupportedHere { span: Span },
    #[error("constructor patterns not supported in this position")]
    ConstructorPatternsNotSupportedHere { span: Span },
    #[error("struct patterns not supported in this position")]
    StructPatternsNotSupportedHere { span: Span },
    #[error("wildcard patterns not supported in this position")]
    WildcardPatternsNotSupportedHere { span: Span },
    #[error("tuple patterns not supported in this position")]
    TuplePatternsNotSupportedHere { span: Span },
    #[error("constructor patterns require a single argument")]
    ConstructorPatternOneArg { span: Span },
    #[error("mutable bindings are not supported in this position")]
    MutableBindingsNotSupportedHere { span: Span },
    #[error("constructor patterns cannot contain sub-patterns")]
    ConstructorPatternSubPatterns { span: Span },
    #[error("paths are not supported in this position")]
    PathsNotSupportedHere { span: Span },
    #[error("Fully specified types are not supported in this position. Try importing the type and referring to it here.")]
    FullySpecifiedTypesNotSupported { span: Span },
    #[error("ContractCaller requires exactly one generic argument")]
    ContractCallerOneGenericArg { span: Span },
    #[error("ContractCaller requires a named type for its generic argument")]
    ContractCallerNamedTypeGenericArg { span: Span },
    #[error("invalid argument for '{attribute}' attribute")]
    InvalidAttributeArgument { attribute: String, span: Span },
    #[error("cannot find type \"{ty_name}\" in this scope")]
    ConstrainedNonExistentType { ty_name: Ident, span: Span },
}

impl ConvertParseTreeError {
    pub fn span(&self) -> Span {
        match self {
            ConvertParseTreeError::PubUseNotSupported { span } => span.clone(),
            ConvertParseTreeError::ReturnOutsideOfBlock { span } => span.clone(),
            ConvertParseTreeError::WhileOutsideOfBlock { span } => span.clone(),
            ConvertParseTreeError::FunctionArbitraryExpression { span } => span.clone(),
            ConvertParseTreeError::GenericsNotSupportedHere { span } => span.clone(),
            ConvertParseTreeError::FullyQualifiedPathsNotSupportedHere { span } => span.clone(),
            ConvertParseTreeError::SizeOfTooManyArgs { span } => span.clone(),
            ConvertParseTreeError::SizeOfOneGenericArg { span } => span.clone(),
            ConvertParseTreeError::IsReferenceTypeTooManyArgs { span } => span.clone(),
            ConvertParseTreeError::IsReferenceTypeOneGenericArg { span } => span.clone(),
            ConvertParseTreeError::SizeOfValOneArg { span } => span.clone(),
            ConvertParseTreeError::TupleIndexOutOfRange { span } => span.clone(),
            ConvertParseTreeError::ShlNotImplemented { span } => span.clone(),
            ConvertParseTreeError::ShrNotImplemented { span } => span.clone(),
            ConvertParseTreeError::BitXorNotImplemented { span } => span.clone(),
            ConvertParseTreeError::ReassignmentOutsideOfBlock { span } => span.clone(),
            ConvertParseTreeError::IntTySuffixNotSupported { span } => span.clone(),
            ConvertParseTreeError::IntLiteralOutOfRange { span } => span.clone(),
            ConvertParseTreeError::IntLiteralExpected { span } => span.clone(),
            ConvertParseTreeError::FullyQualifiedTraitsNotSupported { span } => span.clone(),
            ConvertParseTreeError::QualifiedPathRootsNotImplemented { span } => span.clone(),
            ConvertParseTreeError::CharLiteralsNotImplemented { span } => span.clone(),
            ConvertParseTreeError::HexLiteralLength { span } => span.clone(),
            ConvertParseTreeError::BinaryLiteralLength { span } => span.clone(),
            ConvertParseTreeError::U8LiteralOutOfRange { span } => span.clone(),
            ConvertParseTreeError::U16LiteralOutOfRange { span } => span.clone(),
            ConvertParseTreeError::U32LiteralOutOfRange { span } => span.clone(),
            ConvertParseTreeError::U64LiteralOutOfRange { span } => span.clone(),
            ConvertParseTreeError::SignedIntegersNotSupported { span } => span.clone(),
            ConvertParseTreeError::LiteralPatternsNotSupportedHere { span } => span.clone(),
            ConvertParseTreeError::ConstantPatternsNotSupportedHere { span } => span.clone(),
            ConvertParseTreeError::ConstructorPatternsNotSupportedHere { span } => span.clone(),
            ConvertParseTreeError::StructPatternsNotSupportedHere { span } => span.clone(),
            ConvertParseTreeError::WildcardPatternsNotSupportedHere { span } => span.clone(),
            ConvertParseTreeError::TuplePatternsNotSupportedHere { span } => span.clone(),
            ConvertParseTreeError::ConstructorPatternOneArg { span } => span.clone(),
            ConvertParseTreeError::MutableBindingsNotSupportedHere { span } => span.clone(),
            ConvertParseTreeError::ConstructorPatternSubPatterns { span } => span.clone(),
            ConvertParseTreeError::PathsNotSupportedHere { span } => span.clone(),
            ConvertParseTreeError::FullySpecifiedTypesNotSupported { span } => span.clone(),
            ConvertParseTreeError::ContractCallerOneGenericArg { span } => span.clone(),
            ConvertParseTreeError::ContractCallerNamedTypeGenericArg { span } => span.clone(),
            ConvertParseTreeError::InvalidAttributeArgument { span, .. } => span.clone(),
            ConvertParseTreeError::ConstrainedNonExistentType { span, .. } => span.clone(),
        }
    }
}

pub fn convert_parse_tree(program: Program) -> CompileResult<SwayParseTree> {
    let mut ec = ErrorContext {
        warnings: Vec::new(),
        errors: Vec::new(),
    };
    let res = program_to_sway_parse_tree(&mut ec, program);
    let ErrorContext { warnings, errors } = ec;
    match res {
        Ok(sway_parse_tree) => ok(sway_parse_tree, warnings, errors),
        Err(_error_emitted) => err(warnings, errors),
    }
}

pub fn program_to_sway_parse_tree(
    ec: &mut ErrorContext,
    program: Program,
) -> Result<SwayParseTree, ErrorEmitted> {
    let span = program.span();
    let tree_type = match program.kind {
        ProgramKind::Script { .. } => TreeType::Script,
        ProgramKind::Contract { .. } => TreeType::Contract,
        ProgramKind::Predicate { .. } => TreeType::Predicate,
        ProgramKind::Library { name, .. } => TreeType::Library { name },
    };
    let root_nodes = {
        let mut root_nodes: Vec<AstNode> = {
            program
                .dependencies
                .into_iter()
                .map(|dependency| {
                    let span = dependency.span();
                    AstNode {
                        content: AstNodeContent::IncludeStatement(dependency_to_include_statement(
                            dependency,
                        )),
                        span,
                    }
                })
                .collect()
        };
        for item in program.items {
            let ast_nodes = item_to_ast_nodes(ec, item)?;
            root_nodes.extend(ast_nodes);
        }
        root_nodes
    };
    Ok(SwayParseTree {
        tree_type,
        tree: ParseTree { span, root_nodes },
    })
}

fn item_to_ast_nodes(ec: &mut ErrorContext, item: Item) -> Result<Vec<AstNode>, ErrorEmitted> {
    let attributes = item_attrs_to_map(&item.attribute_list)?;

    let span = item.span();
    let contents = match item.value {
        ItemKind::Use(item_use) => {
            let use_statements = item_use_to_use_statements(ec, item_use)?;
            use_statements
                .into_iter()
                .map(AstNodeContent::UseStatement)
                .collect()
        }
        ItemKind::Struct(item_struct) => {
            let struct_declaration = item_struct_to_struct_declaration(ec, item_struct)?;
            vec![AstNodeContent::Declaration(Declaration::StructDeclaration(
                struct_declaration,
            ))]
        }
        ItemKind::Enum(item_enum) => {
            let enum_declaration = item_enum_to_enum_declaration(ec, item_enum)?;
            vec![AstNodeContent::Declaration(Declaration::EnumDeclaration(
                enum_declaration,
            ))]
        }
        ItemKind::Fn(item_fn) => {
            let function_declaration = item_fn_to_function_declaration(ec, item_fn, &attributes)?;
            vec![AstNodeContent::Declaration(
                Declaration::FunctionDeclaration(function_declaration),
            )]
        }
        ItemKind::Trait(item_trait) => {
            let trait_declaration = item_trait_to_trait_declaration(ec, item_trait)?;
            vec![AstNodeContent::Declaration(Declaration::TraitDeclaration(
                trait_declaration,
            ))]
        }
        ItemKind::Impl(item_impl) => {
            let declaration = item_impl_to_declaration(ec, item_impl)?;
            vec![AstNodeContent::Declaration(declaration)]
        }
        ItemKind::Abi(item_abi) => {
            let abi_declaration = item_abi_to_abi_declaration(ec, item_abi)?;
            vec![AstNodeContent::Declaration(Declaration::AbiDeclaration(
                abi_declaration,
            ))]
        }
        ItemKind::Const(item_const) => {
            let constant_declaration = item_const_to_constant_declaration(ec, item_const)?;
            vec![AstNodeContent::Declaration(
                Declaration::ConstantDeclaration(constant_declaration),
            )]
        }
        ItemKind::Storage(item_storage) => {
            let storage_declaration = item_storage_to_storage_declaration(ec, item_storage)?;
            vec![AstNodeContent::Declaration(
                Declaration::StorageDeclaration(storage_declaration),
            )]
        }
    };
    Ok(contents
        .into_iter()
        .map(|content| AstNode {
            span: span.clone(),
            content,
        })
        .collect())
}

// Each item may have a list of attributes, each with a name (the key to the hashmap) and a list of
// zero or more args.  Attributes may be specified more than once in which case we use the union of
// their args.
//
// E.g.,
//
//   #[foo(bar)]
//   #[foo(baz, xyzzy)]
//
// is essentially equivalent to
//
//   #[foo(bar, baz, xyzzy)]
//
// but no uniquing is done so
//
//   #[foo(bar)]
//   #[foo(bar)]
//
// is
//
//   #[foo(bar, bar)]

type AttributesMap<'a> = HashMap<&'a str, Vec<&'a Ident>>;

fn item_attrs_to_map(attribute_list: &[AttributeDecl]) -> Result<AttributesMap, ErrorEmitted> {
    let mut attrs_map = AttributesMap::new();
    for attr_decl in attribute_list {
        let attr = attr_decl.attribute.get();
        let name = attr.name.as_str();
        let mut args = attr
            .args
            .as_ref()
            .map(|parens| parens.get().into_iter().collect())
            .unwrap_or_else(Vec::new);
        match attrs_map.get_mut(name) {
            Some(old_args) => {
                old_args.append(&mut args);
            }
            None => {
                attrs_map.insert(name, args);
            }
        }
    }
    Ok(attrs_map)
}

fn item_use_to_use_statements(
    ec: &mut ErrorContext,
    item_use: ItemUse,
) -> Result<Vec<UseStatement>, ErrorEmitted> {
    if let Some(pub_token) = item_use.visibility {
        let error = ConvertParseTreeError::PubUseNotSupported {
            span: pub_token.span(),
        };
        return Err(ec.error(error));
    }
    let mut ret = Vec::new();
    let mut prefix = Vec::new();
    use_tree_to_use_statements(
        item_use.tree,
        item_use.root_import.is_some(),
        &mut prefix,
        &mut ret,
    );
    debug_assert!(prefix.is_empty());
    Ok(ret)
}

fn use_tree_to_use_statements(
    use_tree: UseTree,
    is_absolute: bool,
    path: &mut Vec<Ident>,
    ret: &mut Vec<UseStatement>,
) {
    match use_tree {
        UseTree::Group { imports } => {
            for use_tree in imports.into_inner() {
                use_tree_to_use_statements(use_tree, is_absolute, path, ret);
            }
        }
        UseTree::Name { name } => {
            let import_type = if name.as_str() == "self" {
                ImportType::SelfImport
            } else {
                ImportType::Item(name)
            };
            ret.push(UseStatement {
                call_path: path.clone(),
                import_type,
                is_absolute,
                alias: None,
            });
        }
        UseTree::Rename { name, alias, .. } => {
            let import_type = if name.as_str() == "self" {
                ImportType::SelfImport
            } else {
                ImportType::Item(name)
            };
            ret.push(UseStatement {
                call_path: path.clone(),
                import_type,
                is_absolute,
                alias: Some(alias),
            });
        }
        UseTree::Glob { .. } => {
            ret.push(UseStatement {
                call_path: path.clone(),
                import_type: ImportType::Star,
                is_absolute,
                alias: None,
            });
        }
        UseTree::Path { prefix, suffix, .. } => {
            path.push(prefix);
            use_tree_to_use_statements(*suffix, is_absolute, path, ret);
            path.pop().unwrap();
        }
    }
}

fn item_struct_to_struct_declaration(
    ec: &mut ErrorContext,
    item_struct: ItemStruct,
) -> Result<StructDeclaration, ErrorEmitted> {
    let span = item_struct.span();
    let struct_declaration = StructDeclaration {
        name: item_struct.name,
        fields: {
            item_struct
                .fields
                .into_inner()
                .into_iter()
                .map(|type_field| type_field_to_struct_field(ec, type_field))
                .collect::<Result<_, _>>()?
        },
        type_parameters: generic_params_opt_to_type_parameters(
            ec,
            item_struct.generics,
            item_struct.where_clause_opt,
        )?,
        visibility: pub_token_opt_to_visibility(item_struct.visibility),
        span,
    };
    Ok(struct_declaration)
}

fn item_enum_to_enum_declaration(
    ec: &mut ErrorContext,
    item_enum: ItemEnum,
) -> Result<EnumDeclaration, ErrorEmitted> {
    let span = item_enum.span();
    let enum_declaration = EnumDeclaration {
        name: item_enum.name,
        type_parameters: generic_params_opt_to_type_parameters(
            ec,
            item_enum.generics,
            item_enum.where_clause_opt,
        )?,
        variants: {
            item_enum
                .fields
                .into_inner()
                .into_iter()
                .enumerate()
                .map(|(tag, type_field)| type_field_to_enum_variant(ec, type_field, tag))
                .collect::<Result<_, _>>()?
        },
        span,
        visibility: pub_token_opt_to_visibility(item_enum.visibility),
    };
    Ok(enum_declaration)
}

fn item_fn_to_function_declaration(
    ec: &mut ErrorContext,
    item_fn: ItemFn,
    attributes: &AttributesMap,
) -> Result<FunctionDeclaration, ErrorEmitted> {
    let span = item_fn.span();
    let return_type_span = match &item_fn.fn_signature.return_type_opt {
        Some((_right_arrow_token, ty)) => ty.span(),
        None => item_fn.fn_signature.span(),
    };
    Ok(FunctionDeclaration {
        purity: get_attributed_purity(ec, attributes)?,
        name: item_fn.fn_signature.name,
        visibility: pub_token_opt_to_visibility(item_fn.fn_signature.visibility),
        body: braced_code_block_contents_to_code_block(ec, item_fn.body)?,
        parameters: fn_args_to_function_parameters(
            ec,
            item_fn.fn_signature.arguments.into_inner(),
        )?,
        span,
        return_type: match item_fn.fn_signature.return_type_opt {
            Some((_right_arrow, ty)) => ty_to_type_info(ec, ty)?,
            None => TypeInfo::Tuple(Vec::new()),
        },
        type_parameters: generic_params_opt_to_type_parameters(
            ec,
            item_fn.fn_signature.generics,
            item_fn.fn_signature.where_clause_opt,
        )?,
        return_type_span,
    })
}

fn get_attributed_purity(
    ec: &mut ErrorContext,
    attributes: &AttributesMap,
) -> Result<Purity, ErrorEmitted> {
    let mut purity = Purity::Pure;
    let mut add_impurity = |new_impurity, counter_impurity| {
        if purity == Purity::Pure {
            purity = new_impurity;
        } else if purity == counter_impurity {
            purity = Purity::ReadsWrites;
        }
    };
    match attributes.get(STORAGE_PURITY_ATTRIBUTE_NAME) {
        Some(args) if !args.is_empty() => {
            for arg in args {
                match arg.as_str() {
                    STORAGE_PURITY_READ_NAME => add_impurity(Purity::Reads, Purity::Writes),
                    STORAGE_PURITY_WRITE_NAME => add_impurity(Purity::Writes, Purity::Reads),
                    _otherwise => {
                        return Err(ec.error(ConvertParseTreeError::InvalidAttributeArgument {
                            attribute: "storage".to_owned(),
                            span: arg.span().clone(),
                        }));
                    }
                }
            }
            Ok(purity)
        }
        _otherwise => Ok(Purity::Pure),
    }
}

fn item_trait_to_trait_declaration(
    ec: &mut ErrorContext,
    item_trait: ItemTrait,
) -> Result<TraitDeclaration, ErrorEmitted> {
    let name = item_trait.name;
    let interface_surface = {
        item_trait
            .trait_items
            .into_inner()
            .into_iter()
            .map(|(fn_signature, _semicolon_token)| {
                let attributes = item_attrs_to_map(&fn_signature.attribute_list)?;
                fn_signature_to_trait_fn(ec, fn_signature.value, &attributes)
            })
            .collect::<Result<_, _>>()?
    };
    let methods = match item_trait.trait_defs_opt {
        None => Vec::new(),
        Some(trait_defs) => trait_defs
            .into_inner()
            .into_iter()
            .map(|item_fn| {
                let attributes = item_attrs_to_map(&item_fn.attribute_list)?;
                item_fn_to_function_declaration(ec, item_fn.value, &attributes)
            })
            .collect::<Result<_, _>>()?,
    };
    let supertraits = match item_trait.super_traits {
        None => Vec::new(),
        Some((_colon_token, traits)) => traits_to_supertraits(ec, traits)?,
    };
    let visibility = pub_token_opt_to_visibility(item_trait.visibility);
    Ok(TraitDeclaration {
        name,
        interface_surface,
        methods,
        supertraits,
        visibility,
    })
}

fn item_impl_to_declaration(
    ec: &mut ErrorContext,
    item_impl: ItemImpl,
) -> Result<Declaration, ErrorEmitted> {
    let block_span = item_impl.span();
    let type_implementing_for_span = item_impl.ty.span();
    let type_implementing_for = ty_to_type_info(ec, item_impl.ty)?;
    let functions = {
        item_impl
            .contents
            .into_inner()
            .into_iter()
            .map(|item| {
                let attributes = item_attrs_to_map(&item.attribute_list)?;
                item_fn_to_function_declaration(ec, item.value, &attributes)
            })
            .collect::<Result<_, _>>()?
    };

    let type_parameters = generic_params_opt_to_type_parameters(
        ec,
        item_impl.generic_params_opt,
        item_impl.where_clause_opt,
    )?;

    match item_impl.trait_opt {
        Some((path_type, _for_token)) => {
            let impl_trait = ImplTrait {
                trait_name: path_type_to_call_path(ec, path_type)?,
                type_implementing_for,
                type_implementing_for_span,
                type_arguments: type_parameters,
                functions,
                block_span,
            };
            Ok(Declaration::ImplTrait(impl_trait))
        }
        None => {
            let impl_self = ImplSelf {
                type_implementing_for,
                type_implementing_for_span,
                type_parameters,
                functions,
                block_span,
            };
            Ok(Declaration::ImplSelf(impl_self))
        }
    }
}

fn item_abi_to_abi_declaration(
    ec: &mut ErrorContext,
    item_abi: ItemAbi,
) -> Result<AbiDeclaration, ErrorEmitted> {
    let span = item_abi.span();
    Ok(AbiDeclaration {
        name: item_abi.name,
        interface_surface: {
            item_abi
                .abi_items
                .into_inner()
                .into_iter()
                .map(|(fn_signature, _semicolon_token)| {
                    let attributes = item_attrs_to_map(&fn_signature.attribute_list)?;
                    fn_signature_to_trait_fn(ec, fn_signature.value, &attributes)
                })
                .collect::<Result<_, _>>()?
        },
        methods: match item_abi.abi_defs_opt {
            None => Vec::new(),
            Some(abi_defs) => abi_defs
                .into_inner()
                .into_iter()
                .map(|item_fn| {
                    let attributes = item_attrs_to_map(&item_fn.attribute_list)?;
                    item_fn_to_function_declaration(ec, item_fn.value, &attributes)
                })
                .collect::<Result<_, _>>()?,
        },
        span,
    })
}

fn item_const_to_constant_declaration(
    ec: &mut ErrorContext,
    item_const: ItemConst,
) -> Result<ConstantDeclaration, ErrorEmitted> {
    Ok(ConstantDeclaration {
        name: item_const.name,
        type_ascription: match item_const.ty_opt {
            Some((_colon_token, ty)) => ty_to_type_info(ec, ty)?,
            None => TypeInfo::Unknown,
        },
        value: expr_to_expression(ec, item_const.expr)?,
        //visibility: pub_token_opt_to_visibility(item_const.visibility),
        // FIXME: you have to lie here or else the tests fail.
        visibility: Visibility::Public,
    })
}

fn item_storage_to_storage_declaration(
    ec: &mut ErrorContext,
    item_storage: ItemStorage,
) -> Result<StorageDeclaration, ErrorEmitted> {
    let span = item_storage.span();
    let storage_declaration = StorageDeclaration {
        span,
        fields: {
            item_storage
                .fields
                .into_inner()
                .into_iter()
                .map(|storage_field| storage_field_to_storage_field(ec, storage_field))
                .collect::<Result<_, _>>()?
        },
    };
    Ok(storage_declaration)
}

fn type_field_to_struct_field(
    ec: &mut ErrorContext,
    type_field: TypeField,
) -> Result<StructField, ErrorEmitted> {
    let span = type_field.span();
    let type_span = type_field.ty.span();
    let struct_field = StructField {
        name: type_field.name,
        r#type: ty_to_type_info(ec, type_field.ty)?,
        span,
        type_span,
    };
    Ok(struct_field)
}

fn generic_params_opt_to_type_parameters(
    ec: &mut ErrorContext,
    generic_params_opt: Option<GenericParams>,
    where_clause_opt: Option<WhereClause>,
) -> Result<Vec<TypeParameter>, ErrorEmitted> {
    let trait_constraints = match where_clause_opt {
        Some(where_clause) => where_clause
            .bounds
            .into_iter()
            .map(|where_bound| (where_bound.ty_name, where_bound.bounds))
            .collect::<Vec<_>>(),
        None => Vec::new(),
    };

    let mut params = match generic_params_opt {
        Some(generic_params) => generic_params
            .parameters
            .into_inner()
            .into_iter()
            .map(|ident| TypeParameter {
                type_id: insert_type(TypeInfo::Custom {
                    name: ident.clone(),
                    type_arguments: Vec::new(),
                }),
                name_ident: ident,
                trait_constraints: Vec::new(),
            })
            .collect::<Vec<_>>(),
        None => Vec::new(),
    };

    let mut errors = Vec::new();
    for (ty_name, bounds) in trait_constraints.into_iter() {
        let param_to_edit = match params
            .iter_mut()
            .find(|TypeParameter { name_ident, .. }| name_ident.as_str() == ty_name.as_str())
        {
            Some(o) => o,
            None => {
                errors.push(ConvertParseTreeError::ConstrainedNonExistentType {
                    ty_name: ty_name.clone(),
                    span: ty_name.span().clone(),
                });
                continue;
            }
        };

        param_to_edit
            .trait_constraints
            .extend(
                traits_to_call_paths(ec, bounds)?
                    .iter()
                    .map(|call_path| TraitConstraint {
                        call_path: call_path.clone(),
                    }),
            );
    }
    if let Some(errors) = ec.errors(errors) {
        return Err(errors);
    }

    Ok(params)
}

fn pub_token_opt_to_visibility(pub_token_opt: Option<PubToken>) -> Visibility {
    match pub_token_opt {
        Some(..) => Visibility::Public,
        None => Visibility::Private,
    }
}

fn type_field_to_enum_variant(
    ec: &mut ErrorContext,
    type_field: TypeField,
    tag: usize,
) -> Result<EnumVariant, ErrorEmitted> {
    let span = type_field.span();
    let enum_variant = EnumVariant {
        name: type_field.name,
        r#type: ty_to_type_info(ec, type_field.ty)?,
        tag,
        span,
    };
    Ok(enum_variant)
}

fn braced_code_block_contents_to_code_block(
    ec: &mut ErrorContext,
    braced_code_block_contents: Braces<CodeBlockContents>,
) -> Result<CodeBlock, ErrorEmitted> {
    let whole_block_span = braced_code_block_contents.span();
    let code_block_contents = braced_code_block_contents.into_inner();
    let contents = {
        let mut contents = Vec::new();
        for statement in code_block_contents.statements {
            let ast_nodes = statement_to_ast_nodes(ec, statement)?;
            contents.extend(ast_nodes);
        }
        if let Some(expr) = code_block_contents.final_expr_opt {
            let final_ast_node = expr_to_ast_node(ec, *expr, true)?;
            contents.push(final_ast_node);
        }
        contents
    };
    Ok(CodeBlock {
        contents,
        whole_block_span,
    })
}

fn fn_args_to_function_parameters(
    ec: &mut ErrorContext,
    fn_args: FnArgs,
) -> Result<Vec<FunctionParameter>, ErrorEmitted> {
    let function_parameters = match fn_args {
        FnArgs::Static(args) => args
            .into_iter()
            .map(|fn_arg| fn_arg_to_function_parameter(ec, fn_arg))
            .collect::<Result<_, _>>()?,
        FnArgs::NonStatic {
            self_token,
            args_opt,
        } => {
            let mut function_parameters = vec![FunctionParameter {
                name: Ident::new(self_token.span()),
                type_id: insert_type(TypeInfo::SelfType),
                type_span: self_token.span(),
            }];
            if let Some((_comma_token, args)) = args_opt {
                for arg in args {
                    let function_parameter = fn_arg_to_function_parameter(ec, arg)?;
                    function_parameters.push(function_parameter);
                }
            }
            function_parameters
        }
    };
    Ok(function_parameters)
}

fn type_name_to_type_info_opt(name: &Ident) -> Option<TypeInfo> {
    match name.as_str() {
        "u8" => Some(TypeInfo::UnsignedInteger(IntegerBits::Eight)),
        "u16" => Some(TypeInfo::UnsignedInteger(IntegerBits::Sixteen)),
        "u32" => Some(TypeInfo::UnsignedInteger(IntegerBits::ThirtyTwo)),
        "u64" => Some(TypeInfo::UnsignedInteger(IntegerBits::SixtyFour)),
        "bool" => Some(TypeInfo::Boolean),
        "unit" => Some(TypeInfo::Tuple(Vec::new())),
        "byte" => Some(TypeInfo::Byte),
        "b256" => Some(TypeInfo::B256),
        "Self" | "self" => Some(TypeInfo::SelfType),
        "Contract" => Some(TypeInfo::Contract),
        _other => None,
    }
}

fn ty_to_type_info(ec: &mut ErrorContext, ty: Ty) -> Result<TypeInfo, ErrorEmitted> {
    let type_info = match ty {
        Ty::Path(path_type) => path_type_to_type_info(ec, path_type)?,
        Ty::Tuple(tys) => TypeInfo::Tuple(
            tys.into_inner()
                .into_iter()
                .map(|ty| ty_to_type_argument(ec, ty))
                .collect::<Result<_, _>>()?,
        ),
        Ty::Array(bracketed_ty_array_descriptor) => {
            let ty_array_descriptor = bracketed_ty_array_descriptor.into_inner();
            TypeInfo::Array(
                crate::type_engine::insert_type(ty_to_type_info(ec, *ty_array_descriptor.ty)?),
                expr_to_usize(ec, *ty_array_descriptor.length)?,
            )
        }
        Ty::Str { length, .. } => TypeInfo::Str(expr_to_u64(ec, *length.into_inner())?),
        Ty::Infer { .. } => TypeInfo::Unknown,
    };
    Ok(type_info)
}

fn ty_to_type_argument(ec: &mut ErrorContext, ty: Ty) -> Result<TypeArgument, ErrorEmitted> {
    let span = ty.span();
    let type_argument = TypeArgument {
        type_id: insert_type(ty_to_type_info(ec, ty)?),
        span,
    };
    Ok(type_argument)
}

fn fn_signature_to_trait_fn(
    ec: &mut ErrorContext,
    fn_signature: FnSignature,
    attributes: &AttributesMap,
) -> Result<TraitFn, ErrorEmitted> {
    let return_type_span = match &fn_signature.return_type_opt {
        Some((_right_arrow_token, ty)) => ty.span(),
        None => fn_signature.span(),
    };
    let trait_fn = TraitFn {
        name: fn_signature.name,
        purity: get_attributed_purity(ec, attributes)?,
        parameters: fn_args_to_function_parameters(ec, fn_signature.arguments.into_inner())?,
        return_type: match fn_signature.return_type_opt {
            Some((_right_arrow_token, ty)) => ty_to_type_info(ec, ty)?,
            None => TypeInfo::Tuple(Vec::new()),
        },
        return_type_span,
    };
    Ok(trait_fn)
}

fn traits_to_call_paths(
    ec: &mut ErrorContext,
    traits: Traits,
) -> Result<Vec<CallPath>, ErrorEmitted> {
    let mut call_paths = vec![path_type_to_call_path(ec, traits.prefix)?];
    for (_add_token, suffix) in traits.suffixes {
        let supertrait = path_type_to_call_path(ec, suffix)?;
        call_paths.push(supertrait);
    }
    Ok(call_paths)
}

fn traits_to_supertraits(
    ec: &mut ErrorContext,
    traits: Traits,
) -> Result<Vec<Supertrait>, ErrorEmitted> {
    let mut supertraits = vec![path_type_to_supertrait(ec, traits.prefix)?];
    for (_add_token, suffix) in traits.suffixes {
        let supertrait = path_type_to_supertrait(ec, suffix)?;
        supertraits.push(supertrait);
    }
    Ok(supertraits)
}

fn path_type_to_call_path(
    ec: &mut ErrorContext,
    path_type: PathType,
) -> Result<CallPath, ErrorEmitted> {
    let PathType {
        root_opt,
        prefix,
        mut suffix,
    } = path_type;
    let is_absolute = path_root_opt_to_bool(ec, root_opt)?;
    let call_path = match suffix.pop() {
        Some((_double_colon_token, call_path_suffix)) => {
            let mut prefixes = vec![path_type_segment_to_ident(ec, prefix)?];
            for (_double_colon_token, call_path_prefix) in suffix {
                let ident = path_type_segment_to_ident(ec, call_path_prefix)?;
                prefixes.push(ident);
            }
            CallPath {
                prefixes,
                suffix: path_type_segment_to_ident(ec, call_path_suffix)?,
                is_absolute,
            }
        }
        None => CallPath {
            prefixes: Vec::new(),
            suffix: path_type_segment_to_ident(ec, prefix)?,
            is_absolute,
        },
    };
    Ok(call_path)
}

fn expr_to_ast_node(
    ec: &mut ErrorContext,
    expr: Expr,
    end_of_block: bool,
) -> Result<AstNode, ErrorEmitted> {
    let span = expr.span();
    let ast_node = match expr {
        Expr::Return { expr_opt, .. } => {
            let expression = match expr_opt {
                Some(expr) => expr_to_expression(ec, *expr)?,
                None => Expression::Tuple {
                    fields: Vec::new(),
                    span: span.clone(),
                },
            };
            AstNode {
                content: AstNodeContent::ReturnStatement(ReturnStatement { expr: expression }),
                span,
            }
        }
        Expr::While {
            condition, block, ..
        } => AstNode {
            content: AstNodeContent::WhileLoop(WhileLoop {
                condition: expr_to_expression(ec, *condition)?,
                body: braced_code_block_contents_to_code_block(ec, block)?,
            }),
            span,
        },
        Expr::Reassignment {
            assignable, expr, ..
        } => AstNode {
            content: AstNodeContent::Declaration(Declaration::Reassignment(Reassignment {
                lhs: assignable_to_reassignment_target(ec, assignable)?,
                rhs: expr_to_expression(ec, *expr)?,
                span: span.clone(),
            })),
            span,
        },
        expr => {
            let expression = expr_to_expression(ec, expr)?;
            if end_of_block {
                AstNode {
                    content: AstNodeContent::ImplicitReturnExpression(expression),
                    span,
                }
            } else {
                AstNode {
                    content: AstNodeContent::Expression(expression),
                    span,
                }
            }
        }
    };
    Ok(ast_node)
}

fn expr_to_expression(ec: &mut ErrorContext, expr: Expr) -> Result<Expression, ErrorEmitted> {
    let span = expr.span();
    let expression = match expr {
        Expr::Path(path_expr) => path_expr_to_expression(ec, path_expr)?,
        Expr::Literal(literal) => Expression::Literal {
            value: literal_to_literal(ec, literal)?,
            span,
        },
        Expr::AbiCast { args, .. } => {
            let AbiCastArgs { name, address, .. } = args.into_inner();
            let abi_name = path_type_to_call_path(ec, name)?;
            let address = Box::new(expr_to_expression(ec, *address)?);
            Expression::AbiCast {
                abi_name,
                address,
                span,
            }
        }
        Expr::Struct { path, fields } => {
            let (struct_name, type_arguments) = path_expr_to_call_path_type_args(ec, path)?;
            Expression::StructExpression {
                struct_name,
                fields: {
                    fields
                        .into_inner()
                        .into_iter()
                        .map(|expr_struct_field| {
                            expr_struct_field_to_struct_expression_field(ec, expr_struct_field)
                        })
                        .collect::<Result<_, _>>()?
                },
                type_arguments,
                span,
            }
        }
        Expr::Tuple(parenthesized_expr_tuple_descriptor) => Expression::Tuple {
            fields: expr_tuple_descriptor_to_expressions(
                ec,
                parenthesized_expr_tuple_descriptor.into_inner(),
            )?,
            span,
        },
        Expr::Parens(parens) => expr_to_expression(ec, *parens.into_inner())?,
        Expr::Block(braced_code_block_contents) => {
            braced_code_block_contents_to_expression(ec, braced_code_block_contents)?
        }
        Expr::Array(bracketed_expr_array_descriptor) => {
            match bracketed_expr_array_descriptor.into_inner() {
                ExprArrayDescriptor::Sequence(exprs) => Expression::Array {
                    contents: {
                        exprs
                            .into_iter()
                            .map(|expr| expr_to_expression(ec, expr))
                            .collect::<Result<_, _>>()?
                    },
                    span,
                },
                ExprArrayDescriptor::Repeat { value, length, .. } => {
                    let expression = expr_to_expression(ec, *value)?;
                    let length = expr_to_usize(ec, *length)?;
                    Expression::Array {
                        contents: iter::repeat_with(|| expression.clone())
                            .take(length)
                            .collect(),
                        span,
                    }
                }
            }
        }
        Expr::Asm(asm_block) => Expression::AsmExpression {
            asm: asm_block_to_asm_expression(ec, asm_block)?,
            span,
        },
        Expr::Return { return_token, .. } => {
            let error = ConvertParseTreeError::ReturnOutsideOfBlock {
                span: return_token.span(),
            };
            return Err(ec.error(error));
        }
        Expr::If(if_expr) => if_expr_to_expression(ec, if_expr)?,
        Expr::Match {
            condition,
            branches,
            ..
        } => {
            let condition = expr_to_expression(ec, *condition)?;
            let branches = {
                branches
                    .into_inner()
                    .into_iter()
                    .map(|match_branch| match_branch_to_match_branch(ec, match_branch))
                    .collect::<Result<_, _>>()?
            };
            let desugar_result = desugar_match_expression(&condition, branches, None);
            let CompileResult {
                value,
                warnings,
                errors,
            } = desugar_result;
            ec.warnings(warnings);
            let error_emitted_opt = ec.errors(errors);
            let (if_exp, var_decl_name, cases_covered) = match value {
                Some(stuff) => stuff,
                None => return Err(error_emitted_opt.unwrap()),
            };
            Expression::CodeBlock {
                contents: CodeBlock {
                    contents: vec![
                        AstNode {
                            content: AstNodeContent::Declaration(Declaration::VariableDeclaration(
                                VariableDeclaration {
                                    name: var_decl_name,
                                    type_ascription: TypeInfo::Unknown,
                                    type_ascription_span: None,
                                    is_mutable: false,
                                    body: condition,
                                },
                            )),
                            span: span.clone(),
                        },
                        AstNode {
                            content: AstNodeContent::ImplicitReturnExpression(
                                Expression::MatchExp {
                                    if_exp: Box::new(if_exp),
                                    cases_covered,
                                    span: span.clone(),
                                },
                            ),
                            span: span.clone(),
                        },
                    ],
                    whole_block_span: span.clone(),
                },
                span,
            }
        }
        Expr::While { while_token, .. } => {
            let error = ConvertParseTreeError::WhileOutsideOfBlock {
                span: while_token.span(),
            };
            return Err(ec.error(error));
        }
        Expr::FuncApp { func, args } => {
            let path_expr = match *func {
                Expr::Path(path_expr) => path_expr,
                _ => {
                    let error =
                        ConvertParseTreeError::FunctionArbitraryExpression { span: func.span() };
                    return Err(ec.error(error));
                }
            };
            let PathExpr {
                root_opt,
                prefix,
                mut suffix,
            } = path_expr;
            let is_absolute = path_root_opt_to_bool(ec, root_opt)?;
            let (prefixes, method_type_opt, suffix_path_expr) = match suffix.pop() {
                Some((_double_colon_token, call_path_suffix)) => match suffix.pop() {
                    Some((_double_colon_token, maybe_method_segment)) => {
                        let PathExprSegment {
                            fully_qualified,
                            name,
                            generics_opt,
                        } = maybe_method_segment;
                        if let Some((_double_colon_token, generic_args)) = generics_opt {
                            let error = ConvertParseTreeError::GenericsNotSupportedHere {
                                span: generic_args.span(),
                            };
                            return Err(ec.error(error));
                        }
                        let mut prefixes = vec![path_expr_segment_to_ident(ec, prefix)?];
                        for (_double_colon_token, call_path_prefix) in suffix {
                            let ident = path_expr_segment_to_ident(ec, call_path_prefix)?;
                            prefixes.push(ident);
                        }
                        if fully_qualified.is_some() {
                            (prefixes, Some(name), call_path_suffix)
                        } else {
                            prefixes.push(name);
                            (prefixes, None, call_path_suffix)
                        }
                    }
                    None => {
                        let PathExprSegment {
                            fully_qualified,
                            name,
                            generics_opt,
                        } = prefix;
                        if let Some((_double_colon_token, generic_args)) = generics_opt {
                            let error = ConvertParseTreeError::GenericsNotSupportedHere {
                                span: generic_args.span(),
                            };
                            return Err(ec.error(error));
                        }
                        if fully_qualified.is_some() {
                            (Vec::new(), Some(name), call_path_suffix)
                        } else {
                            (vec![name], None, call_path_suffix)
                        }
                    }
                },
                None => (Vec::new(), None, prefix),
            };
            let PathExprSegment {
                fully_qualified,
                name,
                generics_opt,
            } = suffix_path_expr;
            if let Some(tilde_token) = fully_qualified {
                let error = ConvertParseTreeError::FullyQualifiedPathsNotSupportedHere {
                    span: tilde_token.span(),
                };
                return Err(ec.error(error));
            }
            let call_path = CallPath {
                is_absolute,
                prefixes,
                suffix: name,
            };
            let arguments = {
                args.into_inner()
                    .into_iter()
                    .map(|expr| expr_to_expression(ec, expr))
                    .collect::<Result<_, _>>()?
            };
            match method_type_opt {
                Some(type_name) => {
                    let type_name_span = type_name.span().clone();
                    let type_name = match type_name_to_type_info_opt(&type_name) {
                        Some(type_info) => type_info,
                        None => TypeInfo::Custom {
                            name: type_name,
                            type_arguments: Vec::new(),
                        },
                    };
                    let type_arguments = match generics_opt {
                        Some((_double_colon_token, generic_args)) => {
                            generic_args_to_type_arguments(ec, generic_args)?
                        }
                        None => Vec::new(),
                    };
                    Expression::MethodApplication {
                        method_name: MethodName::FromType {
                            call_path,
                            type_name: Some(type_name),
                            type_name_span: Some(type_name_span),
                        },
                        contract_call_params: Vec::new(),
                        arguments,
                        type_arguments,
                        span,
                    }
                }
                None => {
                    if call_path.prefixes.is_empty()
                        && !call_path.is_absolute
                        && Intrinsic::try_from_str(call_path.suffix.as_str())
                            == Some(Intrinsic::SizeOf)
                    {
                        if !arguments.is_empty() {
                            let error = ConvertParseTreeError::SizeOfTooManyArgs { span };
                            return Err(ec.error(error));
                        }
                        let ty = match {
                            generics_opt.and_then(|(_double_colon_token, generic_args)| {
                                iter_to_array(generic_args.parameters.into_inner())
                            })
                        } {
                            Some([ty]) => ty,
                            None => {
                                let error = ConvertParseTreeError::SizeOfOneGenericArg { span };
                                return Err(ec.error(error));
                            }
                        };
                        let type_span = ty.span();
                        let type_name = ty_to_type_info(ec, ty)?;
                        Expression::BuiltinGetTypeProperty {
                            builtin: BuiltinProperty::SizeOfType,
                            type_name,
                            type_span,
                            span,
                        }
                    } else if call_path.prefixes.is_empty()
                        && !call_path.is_absolute
                        && Intrinsic::try_from_str(call_path.suffix.as_str())
                            == Some(Intrinsic::IsReferenceType)
                    {
                        if !arguments.is_empty() {
                            let error = ConvertParseTreeError::IsReferenceTypeTooManyArgs { span };
                            return Err(ec.error(error));
                        }
                        let ty = match {
                            generics_opt.and_then(|(_double_colon_token, generic_args)| {
                                iter_to_array(generic_args.parameters.into_inner())
                            })
                        } {
                            Some([ty]) => ty,
                            None => {
                                let error =
                                    ConvertParseTreeError::IsReferenceTypeOneGenericArg { span };
                                return Err(ec.error(error));
                            }
                        };
                        let type_span = ty.span();
                        let type_name = ty_to_type_info(ec, ty)?;
                        Expression::BuiltinGetTypeProperty {
                            builtin: BuiltinProperty::IsRefType,
                            type_name,
                            type_span,
                            span,
                        }
                    } else if call_path.prefixes.is_empty()
                        && !call_path.is_absolute
                        && Intrinsic::try_from_str(call_path.suffix.as_str())
                            == Some(Intrinsic::SizeOfVal)
                    {
                        let exp = match <[_; 1]>::try_from(arguments) {
                            Ok([exp]) => Box::new(exp),
                            Err(..) => {
                                let error = ConvertParseTreeError::SizeOfValOneArg { span };
                                return Err(ec.error(error));
                            }
                        };
                        Expression::SizeOfVal { exp, span }
                    } else {
                        let type_arguments = match generics_opt {
                            Some((_double_colon_token, generic_args)) => {
                                generic_args_to_type_arguments(ec, generic_args)?
                            }
                            None => Vec::new(),
                        };
                        if call_path.prefixes.is_empty() {
                            Expression::FunctionApplication {
                                name: call_path,
                                arguments,
                                type_arguments,
                                span,
                            }
                        } else {
                            Expression::DelineatedPath {
                                call_path,
                                args: arguments,
                                type_arguments,
                                span,
                            }
                        }
                    }
                }
            }
        }
        Expr::Index { target, arg } => Expression::ArrayIndex {
            prefix: Box::new(expr_to_expression(ec, *target)?),
            index: Box::new(expr_to_expression(ec, *arg.into_inner())?),
            span,
        },
        Expr::MethodCall {
            target,
            name,
            args,
            contract_args_opt,
            ..
        } => Expression::MethodApplication {
            method_name: MethodName::FromModule { method_name: name },
            contract_call_params: match contract_args_opt {
                None => Vec::new(),
                Some(contract_args) => contract_args
                    .into_inner()
                    .into_iter()
                    .map(|expr_struct_field| {
                        expr_struct_field_to_struct_expression_field(ec, expr_struct_field)
                    })
                    .collect::<Result<_, _>>()?,
            },
            arguments: {
                iter::once(*target)
                    .chain(args.into_inner().into_iter())
                    .map(|expr| expr_to_expression(ec, expr))
                    .collect::<Result<_, _>>()?
            },
            type_arguments: Vec::new(),
            span,
        },
        Expr::FieldProjection { target, name, .. } => {
            let mut idents = vec![&name];
            let mut base = &*target;
            let storage_access_field_names_opt = loop {
                match base {
                    Expr::FieldProjection { target, name, .. } => {
                        idents.push(name);
                        base = target;
                    }
                    Expr::Path(path_expr) => {
                        if path_expr.root_opt.is_none()
                            && path_expr.suffix.is_empty()
                            && path_expr.prefix.fully_qualified.is_none()
                            && path_expr.prefix.generics_opt.is_none()
                            && path_expr.prefix.name.as_str() == "storage"
                        {
                            break Some(idents);
                        }
                        break None;
                    }
                    _ => break None,
                }
            };
            match storage_access_field_names_opt {
                Some(field_names) => {
                    let field_names = field_names.into_iter().rev().cloned().collect();
                    Expression::StorageAccess { field_names, span }
                }
                None => Expression::SubfieldExpression {
                    prefix: Box::new(expr_to_expression(ec, *target)?),
                    field_to_access: name,
                    span,
                },
            }
        }
        Expr::TupleFieldProjection {
            target,
            field,
            field_span,
            ..
        } => Expression::TupleIndex {
            prefix: Box::new(expr_to_expression(ec, *target)?),
            index: match usize::try_from(field) {
                Ok(index) => index,
                Err(..) => {
                    let error = ConvertParseTreeError::TupleIndexOutOfRange { span: field_span };
                    return Err(ec.error(error));
                }
            },
            index_span: field_span,
            span,
        },
        Expr::Ref { ref_token, expr } => unary_op_call(ec, "ref", ref_token.span(), span, *expr)?,
        Expr::Deref { deref_token, expr } => {
            unary_op_call(ec, "deref", deref_token.span(), span, *expr)?
        }
        Expr::Not { bang_token, expr } => unary_op_call(ec, "not", bang_token.span(), span, *expr)?,
        Expr::Mul {
            lhs,
            star_token,
            rhs,
        } => binary_op_call(ec, "multiply", star_token.span(), span, *lhs, *rhs)?,
        Expr::Div {
            lhs,
            forward_slash_token,
            rhs,
        } => binary_op_call(ec, "divide", forward_slash_token.span(), span, *lhs, *rhs)?,
        Expr::Modulo {
            lhs,
            percent_token,
            rhs,
        } => binary_op_call(ec, "modulo", percent_token.span(), span, *lhs, *rhs)?,
        Expr::Add {
            lhs,
            add_token,
            rhs,
        } => binary_op_call(ec, "add", add_token.span(), span, *lhs, *rhs)?,
        Expr::Sub {
            lhs,
            sub_token,
            rhs,
        } => binary_op_call(ec, "subtract", sub_token.span(), span, *lhs, *rhs)?,
        Expr::Shl {
            lhs,
            shl_token,
            rhs,
        } => binary_op_call(ec, "lsh", shl_token.span(), span, *lhs, *rhs)?,
        Expr::Shr {
            lhs,
            shr_token,
            rhs,
        } => binary_op_call(ec, "rsh", shr_token.span(), span, *lhs, *rhs)?,
        Expr::BitAnd {
            lhs,
            ampersand_token,
            rhs,
        } => binary_op_call(ec, "binary_and", ampersand_token.span(), span, *lhs, *rhs)?,
        Expr::BitXor {
            lhs,
            caret_token,
            rhs,
        } => binary_op_call(ec, "binary_xor", caret_token.span(), span, *lhs, *rhs)?,
        Expr::BitOr {
            lhs,
            pipe_token,
            rhs,
        } => binary_op_call(ec, "binary_or", pipe_token.span(), span, *lhs, *rhs)?,
        Expr::Equal {
            lhs,
            double_eq_token,
            rhs,
        } => binary_op_call(ec, "eq", double_eq_token.span(), span, *lhs, *rhs)?,
        Expr::NotEqual {
            lhs,
            bang_eq_token,
            rhs,
        } => binary_op_call(ec, "neq", bang_eq_token.span(), span, *lhs, *rhs)?,
        Expr::LessThan {
            lhs,
            less_than_token,
            rhs,
        } => binary_op_call(ec, "lt", less_than_token.span(), span, *lhs, *rhs)?,
        Expr::GreaterThan {
            lhs,
            greater_than_token,
            rhs,
        } => binary_op_call(ec, "gt", greater_than_token.span(), span, *lhs, *rhs)?,
        Expr::LessThanEq {
            lhs,
            less_than_eq_token,
            rhs,
        } => binary_op_call(ec, "le", less_than_eq_token.span(), span, *lhs, *rhs)?,
        Expr::GreaterThanEq {
            lhs,
            greater_than_eq_token,
            rhs,
        } => binary_op_call(ec, "ge", greater_than_eq_token.span(), span, *lhs, *rhs)?,
        Expr::LogicalAnd { lhs, rhs, .. } => Expression::LazyOperator {
            op: LazyOp::And,
            lhs: Box::new(expr_to_expression(ec, *lhs)?),
            rhs: Box::new(expr_to_expression(ec, *rhs)?),
            span,
        },
        Expr::LogicalOr { lhs, rhs, .. } => Expression::LazyOperator {
            op: LazyOp::Or,
            lhs: Box::new(expr_to_expression(ec, *lhs)?),
            rhs: Box::new(expr_to_expression(ec, *rhs)?),
            span,
        },
        Expr::Reassignment { .. } => {
            let error = ConvertParseTreeError::ReassignmentOutsideOfBlock { span };
            return Err(ec.error(error));
        }
    };
    Ok(expression)
}

fn unary_op_call(
    ec: &mut ErrorContext,
    name: &'static str,
    op_span: Span,
    span: Span,
    arg: Expr,
) -> Result<Expression, ErrorEmitted> {
    Ok(Expression::FunctionApplication {
        name: CallPath {
            prefixes: vec![
                Ident::new_with_override("core", op_span.clone()),
                Ident::new_with_override("ops", op_span.clone()),
            ],
            suffix: Ident::new_with_override(name, op_span),
            is_absolute: false,
        },
        arguments: vec![expr_to_expression(ec, arg)?],
        type_arguments: Vec::new(),
        span,
    })
}

fn binary_op_call(
    ec: &mut ErrorContext,
    name: &'static str,
    op_span: Span,
    span: Span,
    lhs: Expr,
    rhs: Expr,
) -> Result<Expression, ErrorEmitted> {
    Ok(Expression::MethodApplication {
        method_name: MethodName::FromType {
            call_path: CallPath {
                prefixes: vec![
                    Ident::new_with_override("core", op_span.clone()),
                    Ident::new_with_override("ops", op_span.clone()),
                ],
                suffix: Ident::new_with_override(name, op_span),
                is_absolute: true,
            },
            type_name: None,
            type_name_span: None,
        },
        contract_call_params: Vec::new(),
        arguments: vec![expr_to_expression(ec, lhs)?, expr_to_expression(ec, rhs)?],
        type_arguments: Vec::new(),
        span,
    })
}

fn storage_field_to_storage_field(
    ec: &mut ErrorContext,
    storage_field: sway_parse::StorageField,
) -> Result<StorageField, ErrorEmitted> {
    let storage_field = StorageField {
        name: storage_field.name,
        r#type: ty_to_type_info(ec, storage_field.ty)?,
        //initializer: expr_to_expression(storage_field.expr),
    };
    Ok(storage_field)
}

fn statement_to_ast_nodes(
    ec: &mut ErrorContext,
    statement: Statement,
) -> Result<Vec<AstNode>, ErrorEmitted> {
    let ast_nodes = match statement {
        Statement::Let(statement_let) => statement_let_to_ast_nodes(ec, statement_let)?,
        Statement::Item(item) => item_to_ast_nodes(ec, item)?,
        Statement::Expr { expr, .. } => vec![expr_to_ast_node(ec, expr, false)?],
    };
    Ok(ast_nodes)
}

fn fn_arg_to_function_parameter(
    ec: &mut ErrorContext,
    fn_arg: FnArg,
) -> Result<FunctionParameter, ErrorEmitted> {
    let type_span = fn_arg.ty.span();
    let pat_span = fn_arg.pattern.span();
    let name = match fn_arg.pattern {
        Pattern::Wildcard { .. } => {
            let error = ConvertParseTreeError::WildcardPatternsNotSupportedHere { span: pat_span };
            return Err(ec.error(error));
        }
        Pattern::Var { mutable, name } => {
            if let Some(mut_token) = mutable {
                let error = ConvertParseTreeError::MutableBindingsNotSupportedHere {
                    span: mut_token.span(),
                };
                return Err(ec.error(error));
            }
            name
        }
        Pattern::Literal(..) => {
            let error = ConvertParseTreeError::LiteralPatternsNotSupportedHere { span: pat_span };
            return Err(ec.error(error));
        }
        Pattern::Constant(..) => {
            let error = ConvertParseTreeError::ConstantPatternsNotSupportedHere { span: pat_span };
            return Err(ec.error(error));
        }
        Pattern::Constructor { .. } => {
            let error =
                ConvertParseTreeError::ConstructorPatternsNotSupportedHere { span: pat_span };
            return Err(ec.error(error));
        }
        Pattern::Struct { .. } => {
            let error = ConvertParseTreeError::StructPatternsNotSupportedHere { span: pat_span };
            return Err(ec.error(error));
        }
        Pattern::Tuple(..) => {
            let error = ConvertParseTreeError::TuplePatternsNotSupportedHere { span: pat_span };
            return Err(ec.error(error));
        }
    };
    let function_parameter = FunctionParameter {
        name,
        type_id: insert_type(ty_to_type_info(ec, fn_arg.ty)?),
        type_span,
    };
    Ok(function_parameter)
}

fn expr_to_usize(ec: &mut ErrorContext, expr: Expr) -> Result<usize, ErrorEmitted> {
    let span = expr.span();
    let value = match expr {
        Expr::Literal(sway_parse::Literal::Int(lit_int)) => {
            match lit_int.ty_opt {
                None => (),
                Some(..) => {
                    let error = ConvertParseTreeError::IntTySuffixNotSupported { span };
                    return Err(ec.error(error));
                }
            }
            match usize::try_from(lit_int.parsed) {
                Ok(value) => value,
                Err(..) => {
                    let error = ConvertParseTreeError::IntLiteralOutOfRange { span };
                    return Err(ec.error(error));
                }
            }
        }
        _ => {
            let error = ConvertParseTreeError::IntLiteralExpected { span };
            return Err(ec.error(error));
        }
    };
    Ok(value)
}

fn expr_to_u64(ec: &mut ErrorContext, expr: Expr) -> Result<u64, ErrorEmitted> {
    let span = expr.span();
    let value = match expr {
        Expr::Literal(sway_parse::Literal::Int(lit_int)) => {
            match lit_int.ty_opt {
                None => (),
                Some(..) => {
                    let error = ConvertParseTreeError::IntTySuffixNotSupported { span };
                    return Err(ec.error(error));
                }
            }
            match u64::try_from(lit_int.parsed) {
                Ok(value) => value,
                Err(..) => {
                    let error = ConvertParseTreeError::IntLiteralOutOfRange { span };
                    return Err(ec.error(error));
                }
            }
        }
        _ => {
            let error = ConvertParseTreeError::IntLiteralExpected { span };
            return Err(ec.error(error));
        }
    };
    Ok(value)
}

fn path_type_to_supertrait(
    ec: &mut ErrorContext,
    path_type: PathType,
) -> Result<Supertrait, ErrorEmitted> {
    let PathType {
        root_opt,
        prefix,
        mut suffix,
    } = path_type;
    let is_absolute = path_root_opt_to_bool(ec, root_opt)?;
    let (prefixes, call_path_suffix) = match suffix.pop() {
        Some((_double_colon_token, call_path_suffix)) => {
            let mut prefixes = vec![path_type_segment_to_ident(ec, prefix)?];
            for (_double_colon_token, call_path_prefix) in suffix {
                let ident = path_type_segment_to_ident(ec, call_path_prefix)?;
                prefixes.push(ident);
            }
            (prefixes, call_path_suffix)
        }
        None => (Vec::new(), prefix),
    };
    //let PathTypeSegment { fully_qualified, name, generics_opt } = call_path_suffix;
    let PathTypeSegment {
        fully_qualified,
        name,
        ..
    } = call_path_suffix;
    if let Some(tilde_token) = fully_qualified {
        let error = ConvertParseTreeError::FullyQualifiedTraitsNotSupported {
            span: tilde_token.span(),
        };
        return Err(ec.error(error));
    }
    let name = CallPath {
        prefixes,
        suffix: name,
        is_absolute,
    };
    /*
    let type_parameters = match generics_opt {
        Some((_double_colon_token_opt, generic_args)) => {
            generic_args_to_type_parameters(generic_args)
        },
        None => Vec::new(),
    };
    */
    let supertrait = Supertrait {
        name,
        //type_parameters,
    };
    Ok(supertrait)
}

fn path_type_segment_to_ident(
    ec: &mut ErrorContext,
    path_type_segment: PathTypeSegment,
) -> Result<Ident, ErrorEmitted> {
    let PathTypeSegment {
        fully_qualified,
        name,
        generics_opt,
    } = path_type_segment;
    if let Some(tilde_token) = fully_qualified {
        let error = ConvertParseTreeError::FullyQualifiedPathsNotSupportedHere {
            span: tilde_token.span(),
        };
        return Err(ec.error(error));
    }
    if let Some((_double_colon_token, generic_args)) = generics_opt {
        let error = ConvertParseTreeError::GenericsNotSupportedHere {
            span: generic_args.span(),
        };
        return Err(ec.error(error));
    }
    Ok(name)
}

/// Similar to [path_type_segment_to_ident], but allows for the item to be either
/// type arguments _or_ an ident.
fn path_expr_segment_to_ident_or_type_argument(
    ec: &mut ErrorContext,
    path_expr_segment: PathExprSegment,
) -> Result<(Ident, Vec<TypeArgument>), ErrorEmitted> {
    let PathExprSegment {
        fully_qualified,
        name,
        generics_opt,
    } = path_expr_segment;
    if let Some(tilde_token) = fully_qualified {
        let error = ConvertParseTreeError::FullyQualifiedPathsNotSupportedHere {
            span: tilde_token.span(),
        };
        return Err(ec.error(error));
    }
    let generic_args = generics_opt.map(|(_, y)| y);
    let type_args = match generic_args {
        Some(x) => generic_args_to_type_arguments(ec, x)?,
        None => Default::default(),
    };
    Ok((name, type_args))
}
fn path_expr_segment_to_ident(
    ec: &mut ErrorContext,
    path_expr_segment: PathExprSegment,
) -> Result<Ident, ErrorEmitted> {
    let PathExprSegment {
        fully_qualified,
        name,
        generics_opt,
    } = path_expr_segment;
    if let Some(tilde_token) = fully_qualified {
        let error = ConvertParseTreeError::FullyQualifiedPathsNotSupportedHere {
            span: tilde_token.span(),
        };
        return Err(ec.error(error));
    }
    if let Some((_double_colon_token, generic_args)) = generics_opt {
        let error = ConvertParseTreeError::GenericsNotSupportedHere {
            span: generic_args.span(),
        };
        return Err(ec.error(error));
    }
    Ok(name)
}

fn path_expr_to_expression(
    ec: &mut ErrorContext,
    path_expr: PathExpr,
) -> Result<Expression, ErrorEmitted> {
    let span = path_expr.span();
    let expression = if path_expr.root_opt.is_none() && path_expr.suffix.is_empty() {
        let name = path_expr_segment_to_ident(ec, path_expr.prefix)?;
        match name.as_str() {
            "true" => Expression::Literal {
                value: Literal::Boolean(true),
                span,
            },
            "false" => Expression::Literal {
                value: Literal::Boolean(false),
                span,
            },
            _ => Expression::VariableExpression { name, span },
        }
    } else {
        let call_path = path_expr_to_call_path(ec, path_expr)?;
        Expression::DelineatedPath {
            call_path,
            args: Vec::new(),
            span,
            type_arguments: Vec::new(),
        }
    };
    Ok(expression)
}

fn braced_code_block_contents_to_expression(
    ec: &mut ErrorContext,
    braced_code_block_contents: Braces<CodeBlockContents>,
) -> Result<Expression, ErrorEmitted> {
    let span = braced_code_block_contents.span();
    Ok(Expression::CodeBlock {
        contents: braced_code_block_contents_to_code_block(ec, braced_code_block_contents)?,
        span,
    })
}

fn if_expr_to_expression(
    ec: &mut ErrorContext,
    if_expr: IfExpr,
) -> Result<Expression, ErrorEmitted> {
    let span = if_expr.span();
    let IfExpr {
        condition,
        then_block,
        else_opt,
        ..
    } = if_expr;
    let then_block_span = then_block.span();
    let then_block = braced_code_block_contents_to_code_block(ec, then_block)?;
    let else_opt = match else_opt {
        None => None,
        Some((_else_token, tail)) => {
            let expression = match tail {
                ControlFlow::Break(braced_code_block_contents) => {
                    braced_code_block_contents_to_expression(ec, braced_code_block_contents)?
                }
                ControlFlow::Continue(if_expr) => if_expr_to_expression(ec, *if_expr)?,
            };
            Some(Box::new(expression))
        }
    };
    let expression = match condition {
        IfCondition::Expr(condition) => Expression::IfExp {
            condition: Box::new(expr_to_expression(ec, *condition)?),
            then: Box::new(Expression::CodeBlock {
                contents: then_block,
                span: then_block_span,
            }),
            r#else: else_opt,
            span,
        },
        IfCondition::Let { lhs, rhs, .. } => Expression::IfLet {
            scrutinee: pattern_to_scrutinee(ec, *lhs)?,
            expr: Box::new(expr_to_expression(ec, *rhs)?),
            then: then_block,
            r#else: else_opt,
            span,
        },
    };
    Ok(expression)
}

fn path_root_opt_to_bool(
    ec: &mut ErrorContext,
    root_opt: Option<(Option<AngleBrackets<QualifiedPathRoot>>, DoubleColonToken)>,
) -> Result<bool, ErrorEmitted> {
    let b = match root_opt {
        None => false,
        Some((None, _double_colon_token)) => true,
        Some((Some(qualified_path_root), _double_colon_token)) => {
            let error = ConvertParseTreeError::QualifiedPathRootsNotImplemented {
                span: qualified_path_root.span(),
            };
            return Err(ec.error(error));
        }
    };
    Ok(b)
}

fn literal_to_literal(
    ec: &mut ErrorContext,
    literal: sway_parse::Literal,
) -> Result<Literal, ErrorEmitted> {
    let literal = match literal {
        sway_parse::Literal::String(lit_string) => {
            let full_span = lit_string.span();
            let inner_span = Span::new(
                full_span.src().clone(),
                full_span.start() + 1,
                full_span.end() - 1,
                full_span.path().cloned(),
            )
            .unwrap();
            Literal::String(inner_span)
        }
        sway_parse::Literal::Char(lit_char) => {
            let error = ConvertParseTreeError::CharLiteralsNotImplemented {
                span: lit_char.span(),
            };
            return Err(ec.error(error));
        }
        sway_parse::Literal::Int(lit_int) => {
            let LitInt {
                parsed,
                ty_opt,
                span,
            } = lit_int;
            match ty_opt {
                None => {
                    let orig_str = span.as_str();
                    if let Some(hex_digits) = orig_str.strip_prefix("0x") {
                        let num_digits = hex_digits.chars().filter(|c| *c != '_').count();
                        match num_digits {
                            2 => Literal::Byte(u8::try_from(parsed).unwrap()),
                            64 => {
                                let bytes = parsed.to_bytes_be();
                                let mut full_bytes = [0u8; 32];
                                full_bytes[(32 - bytes.len())..].copy_from_slice(&bytes);
                                Literal::B256(full_bytes)
                            }
                            _ => {
                                let error = ConvertParseTreeError::HexLiteralLength { span };
                                return Err(ec.error(error));
                            }
                        }
                    } else if let Some(bin_digits) = orig_str.strip_prefix("0b") {
                        let num_digits = bin_digits.chars().filter(|c| *c != '_').count();
                        match num_digits {
                            8 => Literal::Byte(u8::try_from(parsed).unwrap()),
                            256 => {
                                let bytes = parsed.to_bytes_be();
                                let mut full_bytes = [0u8; 32];
                                full_bytes[(32 - bytes.len())..].copy_from_slice(&bytes);
                                Literal::B256(full_bytes)
                            }
                            _ => {
                                let error = ConvertParseTreeError::BinaryLiteralLength { span };
                                return Err(ec.error(error));
                            }
                        }
                    } else {
                        match u64::try_from(&parsed) {
                            Ok(value) => Literal::Numeric(value),
                            Err(..) => {
                                let error = ConvertParseTreeError::IntLiteralOutOfRange { span };
                                return Err(ec.error(error));
                            }
                        }
                    }
                }
                Some((lit_int_type, _span)) => match lit_int_type {
                    LitIntType::U8 => {
                        let value = match u8::try_from(parsed) {
                            Ok(value) => value,
                            Err(..) => {
                                let error = ConvertParseTreeError::U8LiteralOutOfRange { span };
                                return Err(ec.error(error));
                            }
                        };
                        Literal::U8(value)
                    }
                    LitIntType::U16 => {
                        let value = match u16::try_from(parsed) {
                            Ok(value) => value,
                            Err(..) => {
                                let error = ConvertParseTreeError::U16LiteralOutOfRange { span };
                                return Err(ec.error(error));
                            }
                        };
                        Literal::U16(value)
                    }
                    LitIntType::U32 => {
                        let value = match u32::try_from(parsed) {
                            Ok(value) => value,
                            Err(..) => {
                                let error = ConvertParseTreeError::U32LiteralOutOfRange { span };
                                return Err(ec.error(error));
                            }
                        };
                        Literal::U32(value)
                    }
                    LitIntType::U64 => {
                        let value = match u64::try_from(parsed) {
                            Ok(value) => value,
                            Err(..) => {
                                let error = ConvertParseTreeError::U64LiteralOutOfRange { span };
                                return Err(ec.error(error));
                            }
                        };
                        Literal::U64(value)
                    }
                    LitIntType::I8 | LitIntType::I16 | LitIntType::I32 | LitIntType::I64 => {
                        let error = ConvertParseTreeError::SignedIntegersNotSupported { span };
                        return Err(ec.error(error));
                    }
                },
            }
        }
    };
    Ok(literal)
}

/// Like [path_expr_to_call_path], but instead can potentially return type arguments.
/// Use this when converting a call path that could potentially include type arguments, i.e. the
/// turbofish.
fn path_expr_to_call_path_type_args(
    ec: &mut ErrorContext,
    path_expr: PathExpr,
) -> Result<(CallPath, Vec<TypeArgument>), ErrorEmitted> {
    let PathExpr {
        root_opt,
        prefix,
        mut suffix,
    } = path_expr;
    let is_absolute = path_root_opt_to_bool(ec, root_opt)?;
    let (call_path, type_arguments) = match suffix.pop() {
        Some((_double_colon_token, call_path_suffix)) => {
            let mut prefixes = vec![path_expr_segment_to_ident(ec, prefix)?];
            for (_double_colon_token, call_path_prefix) in suffix {
                let ident = path_expr_segment_to_ident(ec, call_path_prefix)?;
                // note that call paths only support one set of type arguments per call path right
                // now
                prefixes.push(ident);
            }
            let (suffix, ty_args) =
                path_expr_segment_to_ident_or_type_argument(ec, call_path_suffix)?;
            (
                CallPath {
                    prefixes,
                    suffix,
                    is_absolute,
                },
                ty_args,
            )
        }
        None => {
            let (suffix, ty_args) = path_expr_segment_to_ident_or_type_argument(ec, prefix)?;
            (
                CallPath {
                    prefixes: Default::default(),
                    suffix,
                    is_absolute,
                },
                ty_args,
            )
        }
    };
    Ok((call_path, type_arguments))
}

fn path_expr_to_call_path(
    ec: &mut ErrorContext,
    path_expr: PathExpr,
) -> Result<CallPath, ErrorEmitted> {
    let PathExpr {
        root_opt,
        prefix,
        mut suffix,
    } = path_expr;
    let is_absolute = path_root_opt_to_bool(ec, root_opt)?;
    let call_path = match suffix.pop() {
        Some((_double_colon_token, call_path_suffix)) => {
            let mut prefixes = vec![path_expr_segment_to_ident(ec, prefix)?];
            for (_double_colon_token, call_path_prefix) in suffix {
                let ident = path_expr_segment_to_ident(ec, call_path_prefix)?;
                prefixes.push(ident);
            }
            CallPath {
                prefixes,
                suffix: path_expr_segment_to_ident(ec, call_path_suffix)?,
                is_absolute,
            }
        }
        None => CallPath {
            prefixes: Vec::new(),
            suffix: path_expr_segment_to_ident(ec, prefix)?,
            is_absolute,
        },
    };
    Ok(call_path)
}

fn expr_struct_field_to_struct_expression_field(
    ec: &mut ErrorContext,
    expr_struct_field: ExprStructField,
) -> Result<StructExpressionField, ErrorEmitted> {
    let span = expr_struct_field.span();
    let value = match expr_struct_field.expr_opt {
        Some((_colon_token, expr)) => expr_to_expression(ec, *expr)?,
        None => Expression::VariableExpression {
            name: expr_struct_field.field_name.clone(),
            span: span.clone(),
        },
    };
    Ok(StructExpressionField {
        name: expr_struct_field.field_name,
        value,
        span,
    })
}

fn expr_tuple_descriptor_to_expressions(
    ec: &mut ErrorContext,
    expr_tuple_descriptor: ExprTupleDescriptor,
) -> Result<Vec<Expression>, ErrorEmitted> {
    let expressions = match expr_tuple_descriptor {
        ExprTupleDescriptor::Nil => Vec::new(),
        ExprTupleDescriptor::Cons { head, tail, .. } => {
            let mut expressions = vec![expr_to_expression(ec, *head)?];
            for expr in tail {
                expressions.push(expr_to_expression(ec, expr)?);
            }
            expressions
        }
    };
    Ok(expressions)
}

fn asm_block_to_asm_expression(
    ec: &mut ErrorContext,
    asm_block: AsmBlock,
) -> Result<AsmExpression, ErrorEmitted> {
    let whole_block_span = asm_block.span();
    let asm_block_contents = asm_block.contents.into_inner();
    let (returns, return_type) = match asm_block_contents.final_expr_opt {
        Some(asm_final_expr) => {
            let asm_register = AsmRegister {
                name: asm_final_expr.register.as_str().to_owned(),
            };
            let returns = Some((asm_register, asm_final_expr.register.span().clone()));
            let return_type = match asm_final_expr.ty_opt {
                Some((_colon_token, ty)) => ty_to_type_info(ec, ty)?,
                None => TypeInfo::UnsignedInteger(IntegerBits::SixtyFour),
            };
            (returns, return_type)
        }
        None => (None, TypeInfo::Tuple(Vec::new())),
    };
    let registers = {
        asm_block
            .registers
            .into_inner()
            .into_iter()
            .map(|asm_register_declaration| {
                asm_register_declaration_to_asm_register_declaration(ec, asm_register_declaration)
            })
            .collect::<Result<_, _>>()?
    };
    let body = {
        asm_block_contents
            .instructions
            .into_iter()
            .map(|(instruction, _semicolon_token)| instruction_to_asm_op(instruction))
            .collect()
    };
    Ok(AsmExpression {
        registers,
        body,
        returns,
        return_type,
        whole_block_span,
    })
}

fn match_branch_to_match_branch(
    ec: &mut ErrorContext,
    match_branch: sway_parse::MatchBranch,
) -> Result<MatchBranch, ErrorEmitted> {
    let span = match_branch.span();
    Ok(MatchBranch {
        condition: pattern_to_scrutinee(ec, match_branch.pattern)?,
        result: match match_branch.kind {
            MatchBranchKind::Block { block, .. } => {
                let span = block.span();
                Expression::CodeBlock {
                    contents: braced_code_block_contents_to_code_block(ec, block)?,
                    span,
                }
            }
            MatchBranchKind::Expr { expr, .. } => expr_to_expression(ec, expr)?,
        },
        span,
    })
}

fn statement_let_to_ast_nodes(
    ec: &mut ErrorContext,
    statement_let: StatementLet,
) -> Result<Vec<AstNode>, ErrorEmitted> {
    fn unfold(
        ec: &mut ErrorContext,
        pattern: Pattern,
        ty_opt: Option<Ty>,
        expression: Expression,
        span: Span,
    ) -> Result<Vec<AstNode>, ErrorEmitted> {
        let ast_nodes = match pattern {
            Pattern::Wildcard { .. } => {
                let ast_node = AstNode {
                    content: AstNodeContent::Expression(expression),
                    span,
                };
                vec![ast_node]
            }
            Pattern::Var { mutable, name } => {
                let (type_ascription, type_ascription_span) = match ty_opt {
                    Some(ty) => {
                        let type_ascription_span = ty.span();
                        let type_ascription = ty_to_type_info(ec, ty)?;
                        (type_ascription, Some(type_ascription_span))
                    }
                    None => (TypeInfo::Unknown, None),
                };
                let ast_node = AstNode {
                    content: AstNodeContent::Declaration(Declaration::VariableDeclaration(
                        VariableDeclaration {
                            name,
                            type_ascription,
                            type_ascription_span,
                            body: expression,
                            is_mutable: mutable.is_some(),
                        },
                    )),
                    span,
                };
                vec![ast_node]
            }
            Pattern::Literal(..) => {
                let error = ConvertParseTreeError::LiteralPatternsNotSupportedHere { span };
                return Err(ec.error(error));
            }
            Pattern::Constant(..) => {
                let error = ConvertParseTreeError::ConstantPatternsNotSupportedHere { span };
                return Err(ec.error(error));
            }
            Pattern::Constructor { .. } => {
                let error = ConvertParseTreeError::ConstructorPatternsNotSupportedHere { span };
                return Err(ec.error(error));
            }
            Pattern::Struct { .. } => {
                let error = ConvertParseTreeError::StructPatternsNotSupportedHere { span };
                return Err(ec.error(error));
            }
            Pattern::Tuple(pat_tuple) => {
                let mut ast_nodes = Vec::new();

                // Generate a deterministic name for the tuple. Because the parser is single
                // threaded, the name generated below will be stable.
                static COUNTER: AtomicUsize = AtomicUsize::new(0);
                let tuple_name = format!(
                    "{}{}",
                    crate::constants::TUPLE_NAME_PREFIX,
                    COUNTER.load(Ordering::SeqCst)
                );
                COUNTER.fetch_add(1, Ordering::SeqCst);
                let name =
                    Ident::new_with_override(Box::leak(tuple_name.into_boxed_str()), span.clone());

                let (type_ascription, type_ascription_span) = match &ty_opt {
                    Some(ty) => {
                        let type_ascription_span = ty.span();
                        let type_ascription = ty_to_type_info(ec, ty.clone())?;
                        (type_ascription, Some(type_ascription_span))
                    }
                    None => (TypeInfo::Unknown, None),
                };
                let save_body_first = VariableDeclaration {
                    name: name.clone(),
                    type_ascription,
                    type_ascription_span,
                    body: expression,
                    is_mutable: false,
                };
                ast_nodes.push(AstNode {
                    content: AstNodeContent::Declaration(Declaration::VariableDeclaration(
                        save_body_first,
                    )),
                    span: span.clone(),
                });
                let new_expr = Expression::VariableExpression {
                    name,
                    span: span.clone(),
                };
                let tuple_tys_opt = match ty_opt {
                    Some(Ty::Tuple(tys)) => Some(tys.into_inner().into_iter().collect::<Vec<_>>()),
                    _ => None,
                };
                for (index, pattern) in pat_tuple.into_inner().into_iter().enumerate() {
                    let ty_opt = match &tuple_tys_opt {
                        Some(tys) => tys.get(index).cloned(),
                        None => None,
                    };
                    ast_nodes.extend(unfold(
                        ec,
                        pattern,
                        ty_opt,
                        Expression::TupleIndex {
                            prefix: Box::new(new_expr.clone()),
                            index,
                            index_span: span.clone(),
                            span: span.clone(),
                        },
                        span.clone(),
                    )?);
                }
                ast_nodes
            }
        };
        Ok(ast_nodes)
    }
    let span = statement_let.span();
    let initial_expression = expr_to_expression(ec, statement_let.expr)?;
    unfold(
        ec,
        statement_let.pattern,
        statement_let.ty_opt.map(|(_colon_token, ty)| ty),
        initial_expression,
        span,
    )
}

fn dependency_to_include_statement(dependency: Dependency) -> IncludeStatement {
    IncludeStatement {
        alias: None,
        span: dependency.span(),
        path_span: dependency.path.span(),
    }
}

#[allow(dead_code)]
fn generic_args_to_type_parameters(
    ec: &mut ErrorContext,
    generic_args: GenericArgs,
) -> Result<Vec<TypeParameter>, ErrorEmitted> {
    generic_args
        .parameters
        .into_inner()
        .into_iter()
        .map(|x| ty_to_type_parameter(ec, x))
        .collect()
}

fn asm_register_declaration_to_asm_register_declaration(
    ec: &mut ErrorContext,
    asm_register_declaration: sway_parse::AsmRegisterDeclaration,
) -> Result<AsmRegisterDeclaration, ErrorEmitted> {
    Ok(AsmRegisterDeclaration {
        name: asm_register_declaration.register,
        initializer: match asm_register_declaration.value_opt {
            None => None,
            Some((_colon_token, expr)) => Some(expr_to_expression(ec, *expr)?),
        },
    })
}

fn instruction_to_asm_op(instruction: Instruction) -> AsmOp {
    AsmOp {
        op_name: instruction.op_code_ident(),
        op_args: instruction.register_arg_idents(),
        span: instruction.span(),
        immediate: instruction.immediate_ident_opt(),
    }
}

fn pattern_to_scrutinee(
    ec: &mut ErrorContext,
    pattern: Pattern,
) -> Result<Scrutinee, ErrorEmitted> {
    let span = pattern.span();
    let scrutinee = match pattern {
        Pattern::Wildcard { underscore_token } => Scrutinee::CatchAll {
            span: underscore_token.span(),
        },
        Pattern::Var { name, .. } => match name.as_str() {
            "true" => Scrutinee::Literal {
                value: Literal::Boolean(true),
                span,
            },
            "false" => Scrutinee::Literal {
                value: Literal::Boolean(false),
                span,
            },
            _ => Scrutinee::Variable { name, span },
        },
        Pattern::Literal(literal) => Scrutinee::Literal {
            value: literal_to_literal(ec, literal)?,
            span,
        },
        Pattern::Constant(path_expr) => Scrutinee::EnumScrutinee {
            call_path: path_expr_to_call_path(ec, path_expr)?,
            variable_to_assign: Ident::new_no_span("_"),
            span,
        },
        Pattern::Constructor { path, args } => {
            let arg = match iter_to_array(args.into_inner()) {
                Some([arg]) => arg,
                None => {
                    let error = ConvertParseTreeError::ConstructorPatternOneArg { span };
                    return Err(ec.error(error));
                }
            };
            let variable_to_assign = match arg {
                Pattern::Var { mutable, name } => {
                    if mutable.is_some() {
                        let error = ConvertParseTreeError::MutableBindingsNotSupportedHere { span };
                        return Err(ec.error(error));
                    }
                    name
                }
                _ => {
                    let error = ConvertParseTreeError::ConstructorPatternSubPatterns { span };
                    return Err(ec.error(error));
                }
            };
            Scrutinee::EnumScrutinee {
                call_path: path_expr_to_call_path(ec, path)?,
                variable_to_assign,
                span,
            }
        }
        Pattern::Struct { path, fields } => Scrutinee::StructScrutinee {
            struct_name: path_expr_to_ident(ec, path)?,
            fields: {
                fields
                    .into_inner()
                    .into_iter()
                    .map(|field| pattern_struct_field_to_struct_scrutinee_field(ec, field))
                    .collect::<Result<_, _>>()?
            },
            span,
        },
        Pattern::Tuple(pat_tuple) => Scrutinee::Tuple {
            elems: {
                pat_tuple
                    .into_inner()
                    .into_iter()
                    .map(|pattern| pattern_to_scrutinee(ec, pattern))
                    .collect::<Result<_, _>>()?
            },
            span,
        },
    };
    Ok(scrutinee)
}

#[allow(dead_code)]
fn ty_to_type_parameter(ec: &mut ErrorContext, ty: Ty) -> Result<TypeParameter, ErrorEmitted> {
    let name_ident = match ty {
        Ty::Path(path_type) => path_type_to_ident(ec, path_type)?,
        Ty::Infer { underscore_token } => {
            return Ok(TypeParameter {
                type_id: insert_type(TypeInfo::Unknown),
                name_ident: underscore_token.into(),
                trait_constraints: Default::default(),
            })
        }
        Ty::Tuple(..) => panic!("tuple types are not allowed in this position"),
        Ty::Array(..) => panic!("array types are not allowed in this position"),
        Ty::Str { .. } => panic!("str types are not allowed in this position"),
    };
    Ok(TypeParameter {
        type_id: insert_type(TypeInfo::Custom {
            name: name_ident.clone(),
            type_arguments: Vec::new(),
        }),
        name_ident,
        trait_constraints: Vec::new(),
    })
}

#[allow(dead_code)]
fn path_type_to_ident(ec: &mut ErrorContext, path_type: PathType) -> Result<Ident, ErrorEmitted> {
    let PathType {
        root_opt,
        prefix,
        suffix,
    } = path_type;
    if root_opt.is_some() || !suffix.is_empty() {
        panic!("types with paths aren't currently supported");
    }
    path_type_segment_to_ident(ec, prefix)
}

fn path_expr_to_ident(ec: &mut ErrorContext, path_expr: PathExpr) -> Result<Ident, ErrorEmitted> {
    let span = path_expr.span();
    let PathExpr {
        root_opt,
        prefix,
        suffix,
    } = path_expr;
    if root_opt.is_some() || !suffix.is_empty() {
        let error = ConvertParseTreeError::PathsNotSupportedHere { span };
        return Err(ec.error(error));
    }
    path_expr_segment_to_ident(ec, prefix)
}

fn pattern_struct_field_to_struct_scrutinee_field(
    ec: &mut ErrorContext,
    pattern_struct_field: PatternStructField,
) -> Result<StructScrutineeField, ErrorEmitted> {
    let span = pattern_struct_field.span();
    let struct_scrutinee_field = StructScrutineeField {
        field: pattern_struct_field.field_name,
        scrutinee: match pattern_struct_field.pattern_opt {
            Some((_colon_token, pattern)) => Some(pattern_to_scrutinee(ec, *pattern)?),
            None => None,
        },
        span,
    };
    Ok(struct_scrutinee_field)
}

fn assignable_to_expression(
    ec: &mut ErrorContext,
    assignable: Assignable,
) -> Result<Expression, ErrorEmitted> {
    let span = assignable.span();
    let expression = match assignable {
        Assignable::Var(name) => Expression::VariableExpression { name, span },
        Assignable::Index { target, arg } => Expression::ArrayIndex {
            prefix: Box::new(assignable_to_expression(ec, *target)?),
            index: Box::new(expr_to_expression(ec, *arg.into_inner())?),
            span,
        },
        Assignable::FieldProjection { target, name, .. } => Expression::SubfieldExpression {
            prefix: Box::new(assignable_to_expression(ec, *target)?),
            field_to_access: name,
            span,
        },
        Assignable::TupleFieldProjection {
            target,
            field,
            field_span,
            ..
        } => {
            let index = match usize::try_from(field) {
                Ok(index) => index,
                Err(..) => {
                    let error = ConvertParseTreeError::TupleIndexOutOfRange { span: field_span };
                    return Err(ec.error(error));
                }
            };
            Expression::TupleIndex {
                prefix: Box::new(assignable_to_expression(ec, *target)?),
                index,
                index_span: field_span,
                span,
            }
        }
    };
    Ok(expression)
}

fn assignable_to_reassignment_target(
    ec: &mut ErrorContext,
    assignable: Assignable,
) -> Result<ReassignmentTarget, ErrorEmitted> {
    let mut idents = Vec::new();
    let mut base = &assignable;
    loop {
        match base {
            Assignable::FieldProjection { target, name, .. } => {
                idents.push(name);
                base = target;
            }
            Assignable::Var(name) => {
                if name.as_str() == "storage" {
                    let idents = idents.into_iter().rev().cloned().collect();
                    return Ok(ReassignmentTarget::StorageField(idents));
                }
                break;
            }
            Assignable::Index { .. } => break,
            Assignable::TupleFieldProjection { .. } => break,
        }
    }
    let expression = assignable_to_expression(ec, assignable)?;
    Ok(ReassignmentTarget::VariableExpression(Box::new(expression)))
}

fn generic_args_to_type_arguments(
    ec: &mut ErrorContext,
    generic_args: GenericArgs,
) -> Result<Vec<TypeArgument>, ErrorEmitted> {
    generic_args
        .parameters
        .into_inner()
        .into_iter()
        .map(|ty| {
            let span = ty.span();
            let type_id = insert_type(ty_to_type_info(ec, ty)?);
            Ok(TypeArgument { type_id, span })
        })
        .collect()
}

fn path_type_to_type_info(
    ec: &mut ErrorContext,
    path_type: PathType,
) -> Result<TypeInfo, ErrorEmitted> {
    let span = path_type.span();
    let PathType {
        root_opt,
        prefix,
        suffix,
    } = path_type;
    if root_opt.is_some() || !suffix.is_empty() {
        let error = ConvertParseTreeError::FullySpecifiedTypesNotSupported { span };
        return Err(ec.error(error));
    }
    let PathTypeSegment {
        fully_qualified,
        name,
        generics_opt,
    } = prefix;
    if let Some(tilde_token) = fully_qualified {
        let error = ConvertParseTreeError::FullyQualifiedPathsNotSupportedHere {
            span: tilde_token.span(),
        };
        return Err(ec.error(error));
    }
    let type_info = match type_name_to_type_info_opt(&name) {
        Some(type_info) => {
            if let Some((_double_colon_token, generic_args)) = generics_opt {
                let error = ConvertParseTreeError::GenericsNotSupportedHere {
                    span: generic_args.span(),
                };
                return Err(ec.error(error));
            }
            type_info
        }
        None => {
            if name.as_str() == "ContractCaller" {
                let generic_ty = match {
                    generics_opt.and_then(|(_double_colon_token, generic_args)| {
                        iter_to_array(generic_args.parameters.into_inner())
                    })
                } {
                    Some([ty]) => ty,
                    None => {
                        let error = ConvertParseTreeError::ContractCallerOneGenericArg { span };
                        return Err(ec.error(error));
                    }
                };
                let abi_name = match generic_ty {
                    Ty::Path(path_type) => {
                        let call_path = path_type_to_call_path(ec, path_type)?;
                        AbiName::Known(call_path)
                    }
                    Ty::Infer { .. } => AbiName::Deferred,
                    _ => {
                        let error =
                            ConvertParseTreeError::ContractCallerNamedTypeGenericArg { span };
                        return Err(ec.error(error));
                    }
                };
                TypeInfo::ContractCaller {
                    abi_name,
                    address: None,
                }
            } else {
                let type_arguments = match generics_opt {
                    Some((_double_colon_token, generic_args)) => {
                        generic_args_to_type_arguments(ec, generic_args)?
                    }
                    None => Vec::new(),
                };
                TypeInfo::Custom {
                    name,
                    type_arguments,
                }
            }
        }
    };
    Ok(type_info)
}

fn iter_to_array<I, T, const N: usize>(iter: I) -> Option<[T; N]>
where
    I: IntoIterator<Item = T>,
{
    let mut iter = iter.into_iter();
    let mut ret: MaybeUninit<[T; N]> = MaybeUninit::uninit();
    for i in 0..N {
        match iter.next() {
            Some(value) => {
                let array_ptr = ret.as_mut_ptr();
                let start_ptr: *mut T = array_ptr as *mut T;
                let value_ptr: *mut T = unsafe { start_ptr.add(i) };
                unsafe {
                    value_ptr.write(value);
                }
            }
            None => {
                for j in (0..i).rev() {
                    let array_ptr = ret.as_mut_ptr();
                    let start_ptr: *mut T = array_ptr as *mut T;
                    let value_ptr = unsafe { start_ptr.add(j) };
                    unsafe {
                        drop(value_ptr.read());
                    }
                }
                return None;
            }
        }
    }
    let ret = unsafe { ret.assume_init() };
    Some(ret)
}<|MERGE_RESOLUTION|>--- conflicted
+++ resolved
@@ -1,4 +1,6 @@
 use std::sync::atomic::{AtomicUsize, Ordering};
+
+use crate::TraitConstraint;
 use {
     crate::{
         constants::{
@@ -8,7 +10,6 @@
         parse_tree::desugar_match_expression,
         type_engine::{insert_type, AbiName, IntegerBits},
         AbiDeclaration, AsmExpression, AsmOp, AsmRegister, AsmRegisterDeclaration, AstNode,
-<<<<<<< HEAD
         AstNodeContent, BuiltinProperty, CallPath, CodeBlock, ConstantDeclaration, Declaration,
         EnumDeclaration, EnumVariant, Expression, FunctionDeclaration, FunctionParameter, ImplSelf,
         ImplTrait, ImportType, IncludeStatement, LazyOp, Literal, MatchBranch, MethodName,
@@ -17,16 +18,6 @@
         StructScrutineeField, Supertrait, SwayParseTree, TraitDeclaration, TraitFn, TreeType,
         TypeArgument, TypeInfo, TypeParameter, UseStatement, VariableDeclaration, Visibility,
         WhileLoop,
-=======
-        AstNodeContent, BuiltinProperty, CallPath, CatchAll, CodeBlock, ConstantDeclaration,
-        Declaration, EnumDeclaration, EnumVariant, Expression, FunctionDeclaration,
-        FunctionParameter, ImplSelf, ImplTrait, ImportType, IncludeStatement, LazyOp, Literal,
-        MatchBranch, MatchCondition, MethodName, ParseTree, Purity, Reassignment,
-        ReassignmentTarget, ReturnStatement, Scrutinee, StorageDeclaration, StorageField,
-        StructDeclaration, StructExpressionField, StructField, StructScrutineeField, Supertrait,
-        SwayParseTree, TraitConstraint, TraitDeclaration, TraitFn, TreeType, TypeArgument,
-        TypeInfo, TypeParameter, UseStatement, VariableDeclaration, Visibility, WhileLoop,
->>>>>>> 885a2bad
     },
     std::{collections::HashMap, convert::TryFrom, iter, mem::MaybeUninit, ops::ControlFlow},
     sway_parse::{
