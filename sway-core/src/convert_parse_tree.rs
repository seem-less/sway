use std::sync::atomic::{AtomicUsize, Ordering};

<<<<<<< HEAD
use crate::ident;
=======
use crate::TraitConstraint;
>>>>>>> dabf2014
use {
    crate::{
        constants::{
            STORAGE_PURITY_ATTRIBUTE_NAME, STORAGE_PURITY_READ_NAME, STORAGE_PURITY_WRITE_NAME,
        },
        error::{err, ok, CompileError, CompileResult, CompileWarning},
        type_engine::{insert_type, AbiName, IntegerBits},
        AbiDeclaration, AsmExpression, AsmOp, AsmRegister, AsmRegisterDeclaration, AstNode,
        AstNodeContent, BuiltinProperty, CallPath, CodeBlock, ConstantDeclaration, Declaration,
        EnumDeclaration, EnumVariant, Expression, FunctionDeclaration, FunctionParameter, ImplSelf,
        ImplTrait, ImportType, IncludeStatement, LazyOp, Literal, MatchBranch, MethodName,
        ParseTree, Purity, Reassignment, ReassignmentTarget, ReturnStatement, Scrutinee,
        StorageDeclaration, StorageField, StructDeclaration, StructExpressionField, StructField,
        StructScrutineeField, Supertrait, SwayParseTree, TraitDeclaration, TraitFn, TreeType,
        TypeArgument, TypeInfo, TypeParameter, UseStatement, VariableDeclaration, Visibility,
        WhileLoop,
    },
    std::{collections::HashMap, convert::TryFrom, iter, mem::MaybeUninit, ops::ControlFlow},
    sway_parse::{
        AbiCastArgs, AngleBrackets, AsmBlock, Assignable, AttributeDecl, Braces, CodeBlockContents,
        Dependency, DoubleColonToken, Expr, ExprArrayDescriptor, ExprStructField,
        ExprTupleDescriptor, FnArg, FnArgs, FnSignature, GenericArgs, GenericParams, IfCondition,
        IfExpr, Instruction, Intrinsic, Item, ItemAbi, ItemConst, ItemEnum, ItemFn, ItemImpl,
        ItemKind, ItemStorage, ItemStruct, ItemTrait, ItemUse, LitInt, LitIntType, MatchBranchKind,
        PathExpr, PathExprSegment, PathType, PathTypeSegment, Pattern, PatternStructField, Program,
        ProgramKind, PubToken, QualifiedPathRoot, Statement, StatementLet, Traits, Ty, TypeField,
        UseTree, WhereClause,
    },
    sway_types::{Ident, Span, Spanned},
    thiserror::Error,
};

#[derive(Debug)]
/// Contains any errors or warnings that were generated during the conversion into the parse tree.
/// Typically these warnings and errors are populated as a side effect in the `From` and `Into`
/// implementations of error types into [ErrorEmitted].
pub struct ErrorContext {
    warnings: Vec<CompileWarning>,
    errors: Vec<CompileError>,
}

#[derive(Debug)]
/// Represents that an error was emitted to the error context. This struct does not contain the
/// error, rather, other errors are responsible for pushing to the [ErrorContext] in their `Into`
/// implementations.
pub struct ErrorEmitted {
    _priv: (),
}

impl ErrorContext {
    #[allow(dead_code)]
    pub fn warning<W>(&mut self, warning: W)
    where
        W: Into<CompileWarning>,
    {
        self.warnings.push(warning.into());
    }

    pub fn error<E>(&mut self, error: E) -> ErrorEmitted
    where
        E: Into<CompileError>,
    {
        self.errors.push(error.into());
        ErrorEmitted { _priv: () }
    }
}

#[derive(Error, Debug, Clone, PartialEq, Hash)]
pub enum ConvertParseTreeError {
    #[error("pub use imports are not supported")]
    PubUseNotSupported { span: Span },
    #[error("return expressions are not allowed outside of blocks")]
    ReturnOutsideOfBlock { span: Span },
    #[error("while expressions are not allowed outside of blocks")]
    WhileOutsideOfBlock { span: Span },
    #[error("functions used in applications may not be arbitrary expressions")]
    FunctionArbitraryExpression { span: Span },
    #[error("generics are not supported here")]
    GenericsNotSupportedHere { span: Span },
    #[error("fully qualified paths are not supported here")]
    FullyQualifiedPathsNotSupportedHere { span: Span },
    #[error("__size_of does not take arguments")]
    SizeOfTooManyArgs { span: Span },
    #[error("__size_of requires exactly one generic argument")]
    SizeOfOneGenericArg { span: Span },
    #[error("__is_reference_type does not take arguments")]
    IsReferenceTypeTooManyArgs { span: Span },
    #[error("__is_reference_type requires exactly one generic argument")]
    IsReferenceTypeOneGenericArg { span: Span },
    #[error("__size_of_val requires exactly one argument")]
    SizeOfValOneArg { span: Span },
    #[error("tuple index out of range")]
    TupleIndexOutOfRange { span: Span },
    #[error("shift-left expressions are not implemented")]
    ShlNotImplemented { span: Span },
    #[error("shift-right expressions are not implemented")]
    ShrNotImplemented { span: Span },
    #[error("bitwise xor expressions are not implemented")]
    BitXorNotImplemented { span: Span },
    #[error("reassignment expressions outside of blocks are not implemented")]
    ReassignmentOutsideOfBlock { span: Span },
    #[error("integer literals in this position cannot have a type suffix")]
    IntTySuffixNotSupported { span: Span },
    #[error("int literal out of range")]
    IntLiteralOutOfRange { span: Span },
    #[error("expected an integer literal")]
    IntLiteralExpected { span: Span },
    #[error("fully qualified traits are not supported")]
    FullyQualifiedTraitsNotSupported { span: Span },
    #[error("qualified path roots are not implemented")]
    QualifiedPathRootsNotImplemented { span: Span },
    #[error("char literals are not implemented")]
    CharLiteralsNotImplemented { span: Span },
    #[error("hex literals must have either 2 or 64 digits")]
    HexLiteralLength { span: Span },
    #[error("binary literals must have either 8 or 258 digits")]
    BinaryLiteralLength { span: Span },
    #[error("u8 literal out of range")]
    U8LiteralOutOfRange { span: Span },
    #[error("u16 literal out of range")]
    U16LiteralOutOfRange { span: Span },
    #[error("u32 literal out of range")]
    U32LiteralOutOfRange { span: Span },
    #[error("u64 literal out of range")]
    U64LiteralOutOfRange { span: Span },
    #[error("signed integers are not supported")]
    SignedIntegersNotSupported { span: Span },
    #[error("literal patterns not supported in this position")]
    LiteralPatternsNotSupportedHere { span: Span },
    #[error("constant patterns not supported in this position")]
    ConstantPatternsNotSupportedHere { span: Span },
    #[error("constructor patterns not supported in this position")]
    ConstructorPatternsNotSupportedHere { span: Span },
    #[error("struct patterns not supported in this position")]
    StructPatternsNotSupportedHere { span: Span },
    #[error("wildcard patterns not supported in this position")]
    WildcardPatternsNotSupportedHere { span: Span },
    #[error("tuple patterns not supported in this position")]
    TuplePatternsNotSupportedHere { span: Span },
    #[error("constructor patterns require a single argument")]
    ConstructorPatternOneArg { span: Span },
    #[error("mutable bindings are not supported in this position")]
    MutableBindingsNotSupportedHere { span: Span },
    #[error("constructor patterns cannot contain sub-patterns")]
    ConstructorPatternSubPatterns { span: Span },
    #[error("paths are not supported in this position")]
    PathsNotSupportedHere { span: Span },
    #[error("Fully specified types are not supported in this position. Try importing the type and referring to it here.")]
    FullySpecifiedTypesNotSupported { span: Span },
    #[error("ContractCaller requires exactly one generic argument")]
    ContractCallerOneGenericArg { span: Span },
    #[error("ContractCaller requires a named type for its generic argument")]
    ContractCallerNamedTypeGenericArg { span: Span },
    #[error("invalid argument for '{attribute}' attribute")]
    InvalidAttributeArgument { attribute: String, span: Span },
    #[error("cannot find type \"{ty_name}\" in this scope")]
    ConstrainedNonExistentType { ty_name: Ident, span: Span },
}

impl ConvertParseTreeError {
    pub fn span(&self) -> Span {
        match self {
            ConvertParseTreeError::PubUseNotSupported { span } => span.clone(),
            ConvertParseTreeError::ReturnOutsideOfBlock { span } => span.clone(),
            ConvertParseTreeError::WhileOutsideOfBlock { span } => span.clone(),
            ConvertParseTreeError::FunctionArbitraryExpression { span } => span.clone(),
            ConvertParseTreeError::GenericsNotSupportedHere { span } => span.clone(),
            ConvertParseTreeError::FullyQualifiedPathsNotSupportedHere { span } => span.clone(),
            ConvertParseTreeError::SizeOfTooManyArgs { span } => span.clone(),
            ConvertParseTreeError::SizeOfOneGenericArg { span } => span.clone(),
            ConvertParseTreeError::IsReferenceTypeTooManyArgs { span } => span.clone(),
            ConvertParseTreeError::IsReferenceTypeOneGenericArg { span } => span.clone(),
            ConvertParseTreeError::SizeOfValOneArg { span } => span.clone(),
            ConvertParseTreeError::TupleIndexOutOfRange { span } => span.clone(),
            ConvertParseTreeError::ShlNotImplemented { span } => span.clone(),
            ConvertParseTreeError::ShrNotImplemented { span } => span.clone(),
            ConvertParseTreeError::BitXorNotImplemented { span } => span.clone(),
            ConvertParseTreeError::ReassignmentOutsideOfBlock { span } => span.clone(),
            ConvertParseTreeError::IntTySuffixNotSupported { span } => span.clone(),
            ConvertParseTreeError::IntLiteralOutOfRange { span } => span.clone(),
            ConvertParseTreeError::IntLiteralExpected { span } => span.clone(),
            ConvertParseTreeError::FullyQualifiedTraitsNotSupported { span } => span.clone(),
            ConvertParseTreeError::QualifiedPathRootsNotImplemented { span } => span.clone(),
            ConvertParseTreeError::CharLiteralsNotImplemented { span } => span.clone(),
            ConvertParseTreeError::HexLiteralLength { span } => span.clone(),
            ConvertParseTreeError::BinaryLiteralLength { span } => span.clone(),
            ConvertParseTreeError::U8LiteralOutOfRange { span } => span.clone(),
            ConvertParseTreeError::U16LiteralOutOfRange { span } => span.clone(),
            ConvertParseTreeError::U32LiteralOutOfRange { span } => span.clone(),
            ConvertParseTreeError::U64LiteralOutOfRange { span } => span.clone(),
            ConvertParseTreeError::SignedIntegersNotSupported { span } => span.clone(),
            ConvertParseTreeError::LiteralPatternsNotSupportedHere { span } => span.clone(),
            ConvertParseTreeError::ConstantPatternsNotSupportedHere { span } => span.clone(),
            ConvertParseTreeError::ConstructorPatternsNotSupportedHere { span } => span.clone(),
            ConvertParseTreeError::StructPatternsNotSupportedHere { span } => span.clone(),
            ConvertParseTreeError::WildcardPatternsNotSupportedHere { span } => span.clone(),
            ConvertParseTreeError::TuplePatternsNotSupportedHere { span } => span.clone(),
            ConvertParseTreeError::ConstructorPatternOneArg { span } => span.clone(),
            ConvertParseTreeError::MutableBindingsNotSupportedHere { span } => span.clone(),
            ConvertParseTreeError::ConstructorPatternSubPatterns { span } => span.clone(),
            ConvertParseTreeError::PathsNotSupportedHere { span } => span.clone(),
            ConvertParseTreeError::FullySpecifiedTypesNotSupported { span } => span.clone(),
            ConvertParseTreeError::ContractCallerOneGenericArg { span } => span.clone(),
            ConvertParseTreeError::ContractCallerNamedTypeGenericArg { span } => span.clone(),
            ConvertParseTreeError::InvalidAttributeArgument { span, .. } => span.clone(),
            ConvertParseTreeError::ConstrainedNonExistentType { span, .. } => span.clone(),
        }
    }
}

pub fn convert_parse_tree(program: Program) -> CompileResult<SwayParseTree> {
    let mut ec = ErrorContext {
        warnings: Vec::new(),
        errors: Vec::new(),
    };
    let res = program_to_sway_parse_tree(&mut ec, program);
    let ErrorContext { warnings, errors } = ec;
    match res {
        Ok(sway_parse_tree) => ok(sway_parse_tree, warnings, errors),
        Err(_error_emitted) => err(warnings, errors),
    }
}

pub fn program_to_sway_parse_tree(
    ec: &mut ErrorContext,
    program: Program,
) -> Result<SwayParseTree, ErrorEmitted> {
    let span = program.span();
    let tree_type = match program.kind {
        ProgramKind::Script { .. } => TreeType::Script,
        ProgramKind::Contract { .. } => TreeType::Contract,
        ProgramKind::Predicate { .. } => TreeType::Predicate,
        ProgramKind::Library { name, .. } => TreeType::Library { name },
    };
    let root_nodes = {
        let mut root_nodes: Vec<AstNode> = {
            program
                .dependencies
                .into_iter()
                .map(|dependency| {
                    let span = dependency.span();
                    AstNode {
                        content: AstNodeContent::IncludeStatement(dependency_to_include_statement(
                            dependency,
                        )),
                        span,
                    }
                })
                .collect()
        };
        for item in program.items {
            let ast_nodes = item_to_ast_nodes(ec, item)?;
            root_nodes.extend(ast_nodes);
        }
        root_nodes
    };
    Ok(SwayParseTree {
        tree_type,
        tree: ParseTree { span, root_nodes },
    })
}

fn item_to_ast_nodes(ec: &mut ErrorContext, item: Item) -> Result<Vec<AstNode>, ErrorEmitted> {
    let attributes = item_attrs_to_map(&item.attribute_list)?;

    let span = item.span();
    let contents = match item.value {
        ItemKind::Use(item_use) => {
            let use_statements = item_use_to_use_statements(ec, item_use)?;
            use_statements
                .into_iter()
                .map(AstNodeContent::UseStatement)
                .collect()
        }
        ItemKind::Struct(item_struct) => {
            let struct_declaration = item_struct_to_struct_declaration(ec, item_struct)?;
            vec![AstNodeContent::Declaration(Declaration::StructDeclaration(
                struct_declaration,
            ))]
        }
        ItemKind::Enum(item_enum) => {
            let enum_declaration = item_enum_to_enum_declaration(ec, item_enum)?;
            vec![AstNodeContent::Declaration(Declaration::EnumDeclaration(
                enum_declaration,
            ))]
        }
        ItemKind::Fn(item_fn) => {
            let function_declaration = item_fn_to_function_declaration(ec, item_fn, &attributes)?;
            vec![AstNodeContent::Declaration(
                Declaration::FunctionDeclaration(function_declaration),
            )]
        }
        ItemKind::Trait(item_trait) => {
            let trait_declaration = item_trait_to_trait_declaration(ec, item_trait)?;
            vec![AstNodeContent::Declaration(Declaration::TraitDeclaration(
                trait_declaration,
            ))]
        }
        ItemKind::Impl(item_impl) => {
            let declaration = item_impl_to_declaration(ec, item_impl)?;
            vec![AstNodeContent::Declaration(declaration)]
        }
        ItemKind::Abi(item_abi) => {
            let abi_declaration = item_abi_to_abi_declaration(ec, item_abi)?;
            vec![AstNodeContent::Declaration(Declaration::AbiDeclaration(
                abi_declaration,
            ))]
        }
        ItemKind::Const(item_const) => {
            let constant_declaration = item_const_to_constant_declaration(ec, item_const)?;
            vec![AstNodeContent::Declaration(
                Declaration::ConstantDeclaration(constant_declaration),
            )]
        }
        ItemKind::Storage(item_storage) => {
            let storage_declaration = item_storage_to_storage_declaration(ec, item_storage)?;
            vec![AstNodeContent::Declaration(
                Declaration::StorageDeclaration(storage_declaration),
            )]
        }
    };
    Ok(contents
        .into_iter()
        .map(|content| AstNode {
            span: span.clone(),
            content,
        })
        .collect())
}

// Each item may have a list of attributes, each with a name (the key to the hashmap) and a list of
// zero or more args.  Attributes may be specified more than once in which case we use the union of
// their args.
//
// E.g.,
//
//   #[foo(bar)]
//   #[foo(baz, xyzzy)]
//
// is essentially equivalent to
//
//   #[foo(bar, baz, xyzzy)]
//
// but no uniquing is done so
//
//   #[foo(bar)]
//   #[foo(bar)]
//
// is
//
//   #[foo(bar, bar)]

type AttributesMap<'a> = HashMap<&'a str, Vec<&'a Ident>>;

fn item_attrs_to_map(attribute_list: &[AttributeDecl]) -> Result<AttributesMap, ErrorEmitted> {
    let mut attrs_map = AttributesMap::new();
    for attr_decl in attribute_list {
        let attr = attr_decl.attribute.get();
        let name = attr.name.as_str();
        let mut args = attr
            .args
            .as_ref()
            .map(|parens| parens.get().into_iter().collect())
            .unwrap_or_else(Vec::new);
        match attrs_map.get_mut(name) {
            Some(old_args) => {
                old_args.append(&mut args);
            }
            None => {
                attrs_map.insert(name, args);
            }
        }
    }
    Ok(attrs_map)
}

fn item_use_to_use_statements(
    ec: &mut ErrorContext,
    item_use: ItemUse,
) -> Result<Vec<UseStatement>, ErrorEmitted> {
    if let Some(pub_token) = item_use.visibility {
        let error = ConvertParseTreeError::PubUseNotSupported {
            span: pub_token.span(),
        };
        return Err(ec.error(error));
    }
    let mut ret = Vec::new();
    let mut prefix = Vec::new();
    use_tree_to_use_statements(
        item_use.tree,
        item_use.root_import.is_some(),
        &mut prefix,
        &mut ret,
    );
    debug_assert!(prefix.is_empty());
    Ok(ret)
}

fn use_tree_to_use_statements(
    use_tree: UseTree,
    is_absolute: bool,
    path: &mut Vec<Ident>,
    ret: &mut Vec<UseStatement>,
) {
    match use_tree {
        UseTree::Group { imports } => {
            for use_tree in imports.into_inner() {
                use_tree_to_use_statements(use_tree, is_absolute, path, ret);
            }
        }
        UseTree::Name { name } => {
            let import_type = if name.as_str() == "self" {
                ImportType::SelfImport
            } else {
                ImportType::Item(name)
            };
            ret.push(UseStatement {
                call_path: path.clone(),
                import_type,
                is_absolute,
                alias: None,
            });
        }
        UseTree::Rename { name, alias, .. } => {
            let import_type = if name.as_str() == "self" {
                ImportType::SelfImport
            } else {
                ImportType::Item(name)
            };
            ret.push(UseStatement {
                call_path: path.clone(),
                import_type,
                is_absolute,
                alias: Some(alias),
            });
        }
        UseTree::Glob { .. } => {
            ret.push(UseStatement {
                call_path: path.clone(),
                import_type: ImportType::Star,
                is_absolute,
                alias: None,
            });
        }
        UseTree::Path { prefix, suffix, .. } => {
            path.push(prefix);
            use_tree_to_use_statements(*suffix, is_absolute, path, ret);
            path.pop().unwrap();
        }
    }
}

fn item_struct_to_struct_declaration(
    ec: &mut ErrorContext,
    item_struct: ItemStruct,
) -> Result<StructDeclaration, ErrorEmitted> {
    let span = item_struct.span();
    let struct_declaration = StructDeclaration {
        name: item_struct.name,
        fields: {
            item_struct
                .fields
                .into_inner()
                .into_iter()
                .map(|type_field| type_field_to_struct_field(ec, type_field))
                .collect::<Result<_, _>>()?
        },
        type_parameters: generic_params_opt_to_type_parameters(
            ec,
            item_struct.generics,
            item_struct.where_clause_opt,
        )?,
        visibility: pub_token_opt_to_visibility(item_struct.visibility),
        span,
    };
    Ok(struct_declaration)
}

fn item_enum_to_enum_declaration(
    ec: &mut ErrorContext,
    item_enum: ItemEnum,
) -> Result<EnumDeclaration, ErrorEmitted> {
    let span = item_enum.span();
    let enum_declaration = EnumDeclaration {
        name: item_enum.name,
        type_parameters: generic_params_opt_to_type_parameters(
            ec,
            item_enum.generics,
            item_enum.where_clause_opt,
        )?,
        variants: {
            item_enum
                .fields
                .into_inner()
                .into_iter()
                .enumerate()
                .map(|(tag, type_field)| type_field_to_enum_variant(ec, type_field, tag))
                .collect::<Result<_, _>>()?
        },
        span,
        visibility: pub_token_opt_to_visibility(item_enum.visibility),
    };
    Ok(enum_declaration)
}

fn item_fn_to_function_declaration(
    ec: &mut ErrorContext,
    item_fn: ItemFn,
    attributes: &AttributesMap,
) -> Result<FunctionDeclaration, ErrorEmitted> {
    let span = item_fn.span();
    let return_type_span = match &item_fn.fn_signature.return_type_opt {
        Some((_right_arrow_token, ty)) => ty.span(),
        None => item_fn.fn_signature.span(),
    };
    Ok(FunctionDeclaration {
        purity: get_attributed_purity(ec, attributes)?,
        name: item_fn.fn_signature.name,
        visibility: pub_token_opt_to_visibility(item_fn.fn_signature.visibility),
        body: braced_code_block_contents_to_code_block(ec, item_fn.body)?,
        parameters: fn_args_to_function_parameters(
            ec,
            item_fn.fn_signature.arguments.into_inner(),
        )?,
        span,
        return_type: match item_fn.fn_signature.return_type_opt {
            Some((_right_arrow, ty)) => ty_to_type_info(ec, ty)?,
            None => TypeInfo::Tuple(Vec::new()),
        },
        type_parameters: generic_params_opt_to_type_parameters(
            ec,
            item_fn.fn_signature.generics,
            item_fn.fn_signature.where_clause_opt,
        )?,
        return_type_span,
    })
}

fn get_attributed_purity(
    ec: &mut ErrorContext,
    attributes: &AttributesMap,
) -> Result<Purity, ErrorEmitted> {
    let mut purity = Purity::Pure;
    let mut add_impurity = |new_impurity, counter_impurity| {
        if purity == Purity::Pure {
            purity = new_impurity;
        } else if purity == counter_impurity {
            purity = Purity::ReadsWrites;
        }
    };
    match attributes.get(STORAGE_PURITY_ATTRIBUTE_NAME) {
        Some(args) if !args.is_empty() => {
            for arg in args {
                match arg.as_str() {
                    STORAGE_PURITY_READ_NAME => add_impurity(Purity::Reads, Purity::Writes),
                    STORAGE_PURITY_WRITE_NAME => add_impurity(Purity::Writes, Purity::Reads),
                    _otherwise => {
                        return Err(ec.error(ConvertParseTreeError::InvalidAttributeArgument {
                            attribute: "storage".to_owned(),
                            span: arg.span().clone(),
                        }));
                    }
                }
            }
            Ok(purity)
        }
        _otherwise => Ok(Purity::Pure),
    }
}

fn item_trait_to_trait_declaration(
    ec: &mut ErrorContext,
    item_trait: ItemTrait,
) -> Result<TraitDeclaration, ErrorEmitted> {
    let name = item_trait.name;
    let interface_surface = {
        item_trait
            .trait_items
            .into_inner()
            .into_iter()
            .map(|(fn_signature, _semicolon_token)| {
                let attributes = item_attrs_to_map(&fn_signature.attribute_list)?;
                fn_signature_to_trait_fn(ec, fn_signature.value, &attributes)
            })
            .collect::<Result<_, _>>()?
    };
    let methods = match item_trait.trait_defs_opt {
        None => Vec::new(),
        Some(trait_defs) => trait_defs
            .into_inner()
            .into_iter()
            .map(|item_fn| {
                let attributes = item_attrs_to_map(&item_fn.attribute_list)?;
                item_fn_to_function_declaration(ec, item_fn.value, &attributes)
            })
            .collect::<Result<_, _>>()?,
    };
    let supertraits = match item_trait.super_traits {
        None => Vec::new(),
        Some((_colon_token, traits)) => traits_to_supertraits(ec, traits)?,
    };
    let visibility = pub_token_opt_to_visibility(item_trait.visibility);
    Ok(TraitDeclaration {
        name,
        interface_surface,
        methods,
        supertraits,
        visibility,
    })
}

fn item_impl_to_declaration(
    ec: &mut ErrorContext,
    item_impl: ItemImpl,
) -> Result<Declaration, ErrorEmitted> {
    let block_span = item_impl.span();
    let type_implementing_for_span = item_impl.ty.span();
    let type_implementing_for = ty_to_type_info(ec, item_impl.ty)?;
    let functions = {
        item_impl
            .contents
            .into_inner()
            .into_iter()
            .map(|item| {
                let attributes = item_attrs_to_map(&item.attribute_list)?;
                item_fn_to_function_declaration(ec, item.value, &attributes)
            })
            .collect::<Result<_, _>>()?
    };

    let type_parameters = generic_params_opt_to_type_parameters(
        ec,
        item_impl.generic_params_opt,
        item_impl.where_clause_opt,
    )?;

    match item_impl.trait_opt {
        Some((path_type, _for_token)) => {
            let impl_trait = ImplTrait {
                trait_name: path_type_to_call_path(ec, path_type)?,
                type_implementing_for,
                type_implementing_for_span,
                type_arguments: type_parameters,
                functions,
                block_span,
            };
            Ok(Declaration::ImplTrait(impl_trait))
        }
        None => {
            let impl_self = ImplSelf {
                type_implementing_for,
                type_implementing_for_span,
                type_parameters,
                functions,
                block_span,
            };
            Ok(Declaration::ImplSelf(impl_self))
        }
    }
}

fn item_abi_to_abi_declaration(
    ec: &mut ErrorContext,
    item_abi: ItemAbi,
) -> Result<AbiDeclaration, ErrorEmitted> {
    let span = item_abi.span();
    Ok(AbiDeclaration {
        name: item_abi.name,
        interface_surface: {
            item_abi
                .abi_items
                .into_inner()
                .into_iter()
                .map(|(fn_signature, _semicolon_token)| {
                    let attributes = item_attrs_to_map(&fn_signature.attribute_list)?;
                    fn_signature_to_trait_fn(ec, fn_signature.value, &attributes)
                })
                .collect::<Result<_, _>>()?
        },
        methods: match item_abi.abi_defs_opt {
            None => Vec::new(),
            Some(abi_defs) => abi_defs
                .into_inner()
                .into_iter()
                .map(|item_fn| {
                    let attributes = item_attrs_to_map(&item_fn.attribute_list)?;
                    item_fn_to_function_declaration(ec, item_fn.value, &attributes)
                })
                .collect::<Result<_, _>>()?,
        },
        span,
    })
}

fn item_const_to_constant_declaration(
    ec: &mut ErrorContext,
    item_const: ItemConst,
) -> Result<ConstantDeclaration, ErrorEmitted> {
    Ok(ConstantDeclaration {
        name: item_const.name,
        type_ascription: match item_const.ty_opt {
            Some((_colon_token, ty)) => ty_to_type_info(ec, ty)?,
            None => TypeInfo::Unknown,
        },
        value: expr_to_expression(ec, item_const.expr)?,
        //visibility: pub_token_opt_to_visibility(item_const.visibility),
        // FIXME: you have to lie here or else the tests fail.
        visibility: Visibility::Public,
    })
}

fn item_storage_to_storage_declaration(
    ec: &mut ErrorContext,
    item_storage: ItemStorage,
) -> Result<StorageDeclaration, ErrorEmitted> {
    let span = item_storage.span();
    let storage_declaration = StorageDeclaration {
        span,
        fields: {
            item_storage
                .fields
                .into_inner()
                .into_iter()
                .map(|storage_field| storage_field_to_storage_field(ec, storage_field))
                .collect::<Result<_, _>>()?
        },
    };
    Ok(storage_declaration)
}

fn type_field_to_struct_field(
    ec: &mut ErrorContext,
    type_field: TypeField,
) -> Result<StructField, ErrorEmitted> {
    let span = type_field.span();
    let type_span = type_field.ty.span();
    let struct_field = StructField {
        name: type_field.name,
        r#type: ty_to_type_info(ec, type_field.ty)?,
        span,
        type_span,
    };
    Ok(struct_field)
}

fn generic_params_opt_to_type_parameters(
    ec: &mut ErrorContext,
    generic_params_opt: Option<GenericParams>,
    where_clause_opt: Option<WhereClause>,
) -> Result<Vec<TypeParameter>, ErrorEmitted> {
    let trait_constraints = match where_clause_opt {
        Some(where_clause) => where_clause
            .bounds
            .into_iter()
            .map(|where_bound| (where_bound.ty_name, where_bound.bounds))
            .collect::<Vec<_>>(),
        None => Vec::new(),
    };

    let mut params = match generic_params_opt {
        Some(generic_params) => generic_params
            .parameters
            .into_inner()
            .into_iter()
            .map(|ident| TypeParameter {
                type_id: insert_type(TypeInfo::Custom {
                    name: ident.clone(),
                    type_arguments: Vec::new(),
                }),
                name_ident: ident,
                trait_constraints: Vec::new(),
            })
            .collect::<Vec<_>>(),
        None => Vec::new(),
    };

    let mut errors = Vec::new();
    for (ty_name, bounds) in trait_constraints.into_iter() {
        let param_to_edit = match params
            .iter_mut()
            .find(|TypeParameter { name_ident, .. }| name_ident.as_str() == ty_name.as_str())
        {
            Some(o) => o,
            None => {
                errors.push(ConvertParseTreeError::ConstrainedNonExistentType {
                    ty_name: ty_name.clone(),
                    span: ty_name.span().clone(),
                });
                continue;
            }
        };

        param_to_edit
            .trait_constraints
            .extend(
                traits_to_call_paths(ec, bounds)?
                    .iter()
                    .map(|call_path| TraitConstraint {
                        call_path: call_path.clone(),
                    }),
            );
    }
    if let Some(errors) = ec.errors(errors) {
        return Err(errors);
    }

    Ok(params)
}

fn pub_token_opt_to_visibility(pub_token_opt: Option<PubToken>) -> Visibility {
    match pub_token_opt {
        Some(..) => Visibility::Public,
        None => Visibility::Private,
    }
}

fn type_field_to_enum_variant(
    ec: &mut ErrorContext,
    type_field: TypeField,
    tag: usize,
) -> Result<EnumVariant, ErrorEmitted> {
    let span = type_field.span();
    let enum_variant = EnumVariant {
        name: type_field.name,
        r#type: ty_to_type_info(ec, type_field.ty)?,
        tag,
        span,
    };
    Ok(enum_variant)
}

fn braced_code_block_contents_to_code_block(
    ec: &mut ErrorContext,
    braced_code_block_contents: Braces<CodeBlockContents>,
) -> Result<CodeBlock, ErrorEmitted> {
    let whole_block_span = braced_code_block_contents.span();
    let code_block_contents = braced_code_block_contents.into_inner();
    let contents = {
        let mut contents = Vec::new();
        for statement in code_block_contents.statements {
            let ast_nodes = statement_to_ast_nodes(ec, statement)?;
            contents.extend(ast_nodes);
        }
        if let Some(expr) = code_block_contents.final_expr_opt {
            let final_ast_node = expr_to_ast_node(ec, *expr, true)?;
            contents.push(final_ast_node);
        }
        contents
    };
    Ok(CodeBlock {
        contents,
        whole_block_span,
    })
}

fn fn_args_to_function_parameters(
    ec: &mut ErrorContext,
    fn_args: FnArgs,
) -> Result<Vec<FunctionParameter>, ErrorEmitted> {
    let function_parameters = match fn_args {
        FnArgs::Static(args) => args
            .into_iter()
            .map(|fn_arg| fn_arg_to_function_parameter(ec, fn_arg))
            .collect::<Result<_, _>>()?,
        FnArgs::NonStatic {
            self_token,
            args_opt,
        } => {
            let mut function_parameters = vec![FunctionParameter {
                name: Ident::new(self_token.span()),
                type_id: insert_type(TypeInfo::SelfType),
                type_span: self_token.span(),
            }];
            if let Some((_comma_token, args)) = args_opt {
                for arg in args {
                    let function_parameter = fn_arg_to_function_parameter(ec, arg)?;
                    function_parameters.push(function_parameter);
                }
            }
            function_parameters
        }
    };
    Ok(function_parameters)
}

fn type_name_to_type_info_opt(name: &Ident) -> Option<TypeInfo> {
    match name.as_str() {
        "u8" => Some(TypeInfo::UnsignedInteger(IntegerBits::Eight)),
        "u16" => Some(TypeInfo::UnsignedInteger(IntegerBits::Sixteen)),
        "u32" => Some(TypeInfo::UnsignedInteger(IntegerBits::ThirtyTwo)),
        "u64" => Some(TypeInfo::UnsignedInteger(IntegerBits::SixtyFour)),
        "bool" => Some(TypeInfo::Boolean),
        "unit" => Some(TypeInfo::Tuple(Vec::new())),
        "byte" => Some(TypeInfo::Byte),
        "b256" => Some(TypeInfo::B256),
        "Self" | "self" => Some(TypeInfo::SelfType),
        "Contract" => Some(TypeInfo::Contract),
        _other => None,
    }
}

fn ty_to_type_info(ec: &mut ErrorContext, ty: Ty) -> Result<TypeInfo, ErrorEmitted> {
    let type_info = match ty {
        Ty::Path(path_type) => path_type_to_type_info(ec, path_type)?,
        Ty::Tuple(tys) => TypeInfo::Tuple(
            tys.into_inner()
                .into_iter()
                .map(|ty| ty_to_type_argument(ec, ty))
                .collect::<Result<_, _>>()?,
        ),
        Ty::Array(bracketed_ty_array_descriptor) => {
            let ty_array_descriptor = bracketed_ty_array_descriptor.into_inner();
            TypeInfo::Array(
                crate::type_engine::insert_type(ty_to_type_info(ec, *ty_array_descriptor.ty)?),
                expr_to_usize(ec, *ty_array_descriptor.length)?,
            )
        }
        Ty::Str { length, .. } => TypeInfo::Str(expr_to_u64(ec, *length.into_inner())?),
        Ty::Infer { .. } => TypeInfo::Unknown,
    };
    Ok(type_info)
}

fn ty_to_type_argument(ec: &mut ErrorContext, ty: Ty) -> Result<TypeArgument, ErrorEmitted> {
    let span = ty.span();
    let type_argument = TypeArgument {
        type_id: insert_type(ty_to_type_info(ec, ty)?),
        span,
    };
    Ok(type_argument)
}

fn fn_signature_to_trait_fn(
    ec: &mut ErrorContext,
    fn_signature: FnSignature,
    attributes: &AttributesMap,
) -> Result<TraitFn, ErrorEmitted> {
    let return_type_span = match &fn_signature.return_type_opt {
        Some((_right_arrow_token, ty)) => ty.span(),
        None => fn_signature.span(),
    };
    let trait_fn = TraitFn {
        name: fn_signature.name,
        purity: get_attributed_purity(ec, attributes)?,
        parameters: fn_args_to_function_parameters(ec, fn_signature.arguments.into_inner())?,
        return_type: match fn_signature.return_type_opt {
            Some((_right_arrow_token, ty)) => ty_to_type_info(ec, ty)?,
            None => TypeInfo::Tuple(Vec::new()),
        },
        return_type_span,
    };
    Ok(trait_fn)
}

fn traits_to_call_paths(
    ec: &mut ErrorContext,
    traits: Traits,
) -> Result<Vec<CallPath>, ErrorEmitted> {
    let mut call_paths = vec![path_type_to_call_path(ec, traits.prefix)?];
    for (_add_token, suffix) in traits.suffixes {
        let supertrait = path_type_to_call_path(ec, suffix)?;
        call_paths.push(supertrait);
    }
    Ok(call_paths)
}

fn traits_to_supertraits(
    ec: &mut ErrorContext,
    traits: Traits,
) -> Result<Vec<Supertrait>, ErrorEmitted> {
    let mut supertraits = vec![path_type_to_supertrait(ec, traits.prefix)?];
    for (_add_token, suffix) in traits.suffixes {
        let supertrait = path_type_to_supertrait(ec, suffix)?;
        supertraits.push(supertrait);
    }
    Ok(supertraits)
}

fn path_type_to_call_path(
    ec: &mut ErrorContext,
    path_type: PathType,
) -> Result<CallPath, ErrorEmitted> {
    let PathType {
        root_opt,
        prefix,
        mut suffix,
    } = path_type;
    let is_absolute = path_root_opt_to_bool(ec, root_opt)?;
    let call_path = match suffix.pop() {
        Some((_double_colon_token, call_path_suffix)) => {
            let mut prefixes = vec![path_type_segment_to_ident(ec, prefix)?];
            for (_double_colon_token, call_path_prefix) in suffix {
                let ident = path_type_segment_to_ident(ec, call_path_prefix)?;
                prefixes.push(ident);
            }
            CallPath {
                prefixes,
                suffix: path_type_segment_to_ident(ec, call_path_suffix)?,
                is_absolute,
            }
        }
        None => CallPath {
            prefixes: Vec::new(),
            suffix: path_type_segment_to_ident(ec, prefix)?,
            is_absolute,
        },
    };
    Ok(call_path)
}

fn expr_to_ast_node(
    ec: &mut ErrorContext,
    expr: Expr,
    end_of_block: bool,
) -> Result<AstNode, ErrorEmitted> {
    let span = expr.span();
    let ast_node = match expr {
        Expr::Return { expr_opt, .. } => {
            let expression = match expr_opt {
                Some(expr) => expr_to_expression(ec, *expr)?,
                None => Expression::Tuple {
                    fields: Vec::new(),
                    span: span.clone(),
                },
            };
            AstNode {
                content: AstNodeContent::ReturnStatement(ReturnStatement { expr: expression }),
                span,
            }
        }
        Expr::While {
            condition, block, ..
        } => AstNode {
            content: AstNodeContent::WhileLoop(WhileLoop {
                condition: expr_to_expression(ec, *condition)?,
                body: braced_code_block_contents_to_code_block(ec, block)?,
            }),
            span,
        },
        Expr::Reassignment {
            assignable, expr, ..
        } => AstNode {
            content: AstNodeContent::Declaration(Declaration::Reassignment(Reassignment {
                lhs: assignable_to_reassignment_target(ec, assignable)?,
                rhs: expr_to_expression(ec, *expr)?,
                span: span.clone(),
            })),
            span,
        },
        expr => {
            let expression = expr_to_expression(ec, expr)?;
            if end_of_block {
                AstNode {
                    content: AstNodeContent::ImplicitReturnExpression(expression),
                    span,
                }
            } else {
                AstNode {
                    content: AstNodeContent::Expression(expression),
                    span,
                }
            }
        }
    };
    Ok(ast_node)
}

fn expr_to_expression(ec: &mut ErrorContext, expr: Expr) -> Result<Expression, ErrorEmitted> {
    let span = expr.span();
    let expression = match expr {
        Expr::Path(path_expr) => path_expr_to_expression(ec, path_expr)?,
        Expr::Literal(literal) => Expression::Literal {
            value: literal_to_literal(ec, literal)?,
            span,
        },
        Expr::AbiCast { args, .. } => {
            let AbiCastArgs { name, address, .. } = args.into_inner();
            let abi_name = path_type_to_call_path(ec, name)?;
            let address = Box::new(expr_to_expression(ec, *address)?);
            Expression::AbiCast {
                abi_name,
                address,
                span,
            }
        }
        Expr::Struct { path, fields } => {
            let (struct_name, type_arguments) = path_expr_to_call_path_type_args(ec, path)?;
            Expression::StructExpression {
                struct_name,
                fields: {
                    fields
                        .into_inner()
                        .into_iter()
                        .map(|expr_struct_field| {
                            expr_struct_field_to_struct_expression_field(ec, expr_struct_field)
                        })
                        .collect::<Result<_, _>>()?
                },
                type_arguments,
                span,
            }
        }
        Expr::Tuple(parenthesized_expr_tuple_descriptor) => Expression::Tuple {
            fields: expr_tuple_descriptor_to_expressions(
                ec,
                parenthesized_expr_tuple_descriptor.into_inner(),
            )?,
            span,
        },
        Expr::Parens(parens) => expr_to_expression(ec, *parens.into_inner())?,
        Expr::Block(braced_code_block_contents) => {
            braced_code_block_contents_to_expression(ec, braced_code_block_contents)?
        }
        Expr::Array(bracketed_expr_array_descriptor) => {
            match bracketed_expr_array_descriptor.into_inner() {
                ExprArrayDescriptor::Sequence(exprs) => Expression::Array {
                    contents: {
                        exprs
                            .into_iter()
                            .map(|expr| expr_to_expression(ec, expr))
                            .collect::<Result<_, _>>()?
                    },
                    span,
                },
                ExprArrayDescriptor::Repeat { value, length, .. } => {
                    let expression = expr_to_expression(ec, *value)?;
                    let length = expr_to_usize(ec, *length)?;
                    Expression::Array {
                        contents: iter::repeat_with(|| expression.clone())
                            .take(length)
                            .collect(),
                        span,
                    }
                }
            }
        }
        Expr::Asm(asm_block) => Expression::AsmExpression {
            asm: asm_block_to_asm_expression(ec, asm_block)?,
            span,
        },
        Expr::Return { return_token, .. } => {
            let error = ConvertParseTreeError::ReturnOutsideOfBlock {
                span: return_token.span(),
            };
            return Err(ec.error(error));
        }
        Expr::If(if_expr) => if_expr_to_expression(ec, if_expr)?,
        Expr::Match {
            value, branches, ..
        } => {
            let value = expr_to_expression(ec, *value)?;
            let var_decl_span = value.span();
            let var_decl_name = ident::random_name(var_decl_span.clone(), None);
            let var_decl_exp = Expression::VariableExpression {
                name: var_decl_name.clone(),
                span: var_decl_span,
            };
            let branches = {
                branches
                    .into_inner()
                    .into_iter()
                    .map(|match_branch| match_branch_to_match_branch(ec, match_branch))
                    .collect::<Result<_, _>>()?
            };
            Expression::CodeBlock {
                contents: CodeBlock {
                    contents: vec![
                        AstNode {
                            content: AstNodeContent::Declaration(Declaration::VariableDeclaration(
                                VariableDeclaration {
                                    name: var_decl_name,
                                    type_ascription: TypeInfo::Unknown,
                                    type_ascription_span: None,
                                    is_mutable: false,
                                    body: value,
                                },
                            )),
                            span: span.clone(),
                        },
                        AstNode {
                            content: AstNodeContent::ImplicitReturnExpression(
                                Expression::MatchExp {
                                    value: Box::new(var_decl_exp),
                                    branches,
                                    span: span.clone(),
                                },
                            ),
                            span: span.clone(),
                        },
                    ],
                    whole_block_span: span.clone(),
                },
                span,
            }
        }
        Expr::While { while_token, .. } => {
            let error = ConvertParseTreeError::WhileOutsideOfBlock {
                span: while_token.span(),
            };
            return Err(ec.error(error));
        }
        Expr::FuncApp { func, args } => {
            let path_expr = match *func {
                Expr::Path(path_expr) => path_expr,
                _ => {
                    let error =
                        ConvertParseTreeError::FunctionArbitraryExpression { span: func.span() };
                    return Err(ec.error(error));
                }
            };
            let PathExpr {
                root_opt,
                prefix,
                mut suffix,
            } = path_expr;
            let is_absolute = path_root_opt_to_bool(ec, root_opt)?;
            let (prefixes, method_type_opt, suffix_path_expr) = match suffix.pop() {
                Some((_double_colon_token, call_path_suffix)) => match suffix.pop() {
                    Some((_double_colon_token, maybe_method_segment)) => {
                        let PathExprSegment {
                            fully_qualified,
                            name,
                            generics_opt,
                        } = maybe_method_segment;
                        if let Some((_double_colon_token, generic_args)) = generics_opt {
                            let error = ConvertParseTreeError::GenericsNotSupportedHere {
                                span: generic_args.span(),
                            };
                            return Err(ec.error(error));
                        }
                        let mut prefixes = vec![path_expr_segment_to_ident(ec, prefix)?];
                        for (_double_colon_token, call_path_prefix) in suffix {
                            let ident = path_expr_segment_to_ident(ec, call_path_prefix)?;
                            prefixes.push(ident);
                        }
                        if fully_qualified.is_some() {
                            (prefixes, Some(name), call_path_suffix)
                        } else {
                            prefixes.push(name);
                            (prefixes, None, call_path_suffix)
                        }
                    }
                    None => {
                        let PathExprSegment {
                            fully_qualified,
                            name,
                            generics_opt,
                        } = prefix;
                        if let Some((_double_colon_token, generic_args)) = generics_opt {
                            let error = ConvertParseTreeError::GenericsNotSupportedHere {
                                span: generic_args.span(),
                            };
                            return Err(ec.error(error));
                        }
                        if fully_qualified.is_some() {
                            (Vec::new(), Some(name), call_path_suffix)
                        } else {
                            (vec![name], None, call_path_suffix)
                        }
                    }
                },
                None => (Vec::new(), None, prefix),
            };
            let PathExprSegment {
                fully_qualified,
                name,
                generics_opt,
            } = suffix_path_expr;
            if let Some(tilde_token) = fully_qualified {
                let error = ConvertParseTreeError::FullyQualifiedPathsNotSupportedHere {
                    span: tilde_token.span(),
                };
                return Err(ec.error(error));
            }
            let call_path = CallPath {
                is_absolute,
                prefixes,
                suffix: name,
            };
            let arguments = {
                args.into_inner()
                    .into_iter()
                    .map(|expr| expr_to_expression(ec, expr))
                    .collect::<Result<_, _>>()?
            };
            match method_type_opt {
                Some(type_name) => {
                    let type_name_span = type_name.span().clone();
                    let type_name = match type_name_to_type_info_opt(&type_name) {
                        Some(type_info) => type_info,
                        None => TypeInfo::Custom {
                            name: type_name,
                            type_arguments: Vec::new(),
                        },
                    };
                    let type_arguments = match generics_opt {
                        Some((_double_colon_token, generic_args)) => {
                            generic_args_to_type_arguments(ec, generic_args)?
                        }
                        None => Vec::new(),
                    };
                    Expression::MethodApplication {
                        method_name: MethodName::FromType {
                            call_path,
                            type_name: Some(type_name),
                            type_name_span: Some(type_name_span),
                        },
                        contract_call_params: Vec::new(),
                        arguments,
                        type_arguments,
                        span,
                    }
                }
                None => {
                    if call_path.prefixes.is_empty()
                        && !call_path.is_absolute
                        && Intrinsic::try_from_str(call_path.suffix.as_str())
                            == Some(Intrinsic::SizeOf)
                    {
                        if !arguments.is_empty() {
                            let error = ConvertParseTreeError::SizeOfTooManyArgs { span };
                            return Err(ec.error(error));
                        }
                        let ty = match {
                            generics_opt.and_then(|(_double_colon_token, generic_args)| {
                                iter_to_array(generic_args.parameters.into_inner())
                            })
                        } {
                            Some([ty]) => ty,
                            None => {
                                let error = ConvertParseTreeError::SizeOfOneGenericArg { span };
                                return Err(ec.error(error));
                            }
                        };
                        let type_span = ty.span();
                        let type_name = ty_to_type_info(ec, ty)?;
                        Expression::BuiltinGetTypeProperty {
                            builtin: BuiltinProperty::SizeOfType,
                            type_name,
                            type_span,
                            span,
                        }
                    } else if call_path.prefixes.is_empty()
                        && !call_path.is_absolute
                        && Intrinsic::try_from_str(call_path.suffix.as_str())
                            == Some(Intrinsic::IsReferenceType)
                    {
                        if !arguments.is_empty() {
                            let error = ConvertParseTreeError::IsReferenceTypeTooManyArgs { span };
                            return Err(ec.error(error));
                        }
                        let ty = match {
                            generics_opt.and_then(|(_double_colon_token, generic_args)| {
                                iter_to_array(generic_args.parameters.into_inner())
                            })
                        } {
                            Some([ty]) => ty,
                            None => {
                                let error =
                                    ConvertParseTreeError::IsReferenceTypeOneGenericArg { span };
                                return Err(ec.error(error));
                            }
                        };
                        let type_span = ty.span();
                        let type_name = ty_to_type_info(ec, ty)?;
                        Expression::BuiltinGetTypeProperty {
                            builtin: BuiltinProperty::IsRefType,
                            type_name,
                            type_span,
                            span,
                        }
                    } else if call_path.prefixes.is_empty()
                        && !call_path.is_absolute
                        && Intrinsic::try_from_str(call_path.suffix.as_str())
                            == Some(Intrinsic::SizeOfVal)
                    {
                        let exp = match <[_; 1]>::try_from(arguments) {
                            Ok([exp]) => Box::new(exp),
                            Err(..) => {
                                let error = ConvertParseTreeError::SizeOfValOneArg { span };
                                return Err(ec.error(error));
                            }
                        };
                        Expression::SizeOfVal { exp, span }
                    } else {
                        let type_arguments = match generics_opt {
                            Some((_double_colon_token, generic_args)) => {
                                generic_args_to_type_arguments(ec, generic_args)?
                            }
                            None => Vec::new(),
                        };
                        if call_path.prefixes.is_empty() {
                            Expression::FunctionApplication {
                                name: call_path,
                                arguments,
                                type_arguments,
                                span,
                            }
                        } else {
                            Expression::DelineatedPath {
                                call_path,
                                args: arguments,
                                type_arguments,
                                span,
                            }
                        }
                    }
                }
            }
        }
        Expr::Index { target, arg } => Expression::ArrayIndex {
            prefix: Box::new(expr_to_expression(ec, *target)?),
            index: Box::new(expr_to_expression(ec, *arg.into_inner())?),
            span,
        },
        Expr::MethodCall {
            target,
            name,
            args,
            contract_args_opt,
            ..
        } => Expression::MethodApplication {
            method_name: MethodName::FromModule { method_name: name },
            contract_call_params: match contract_args_opt {
                None => Vec::new(),
                Some(contract_args) => contract_args
                    .into_inner()
                    .into_iter()
                    .map(|expr_struct_field| {
                        expr_struct_field_to_struct_expression_field(ec, expr_struct_field)
                    })
                    .collect::<Result<_, _>>()?,
            },
            arguments: {
                iter::once(*target)
                    .chain(args.into_inner().into_iter())
                    .map(|expr| expr_to_expression(ec, expr))
                    .collect::<Result<_, _>>()?
            },
            type_arguments: Vec::new(),
            span,
        },
        Expr::FieldProjection { target, name, .. } => {
            let mut idents = vec![&name];
            let mut base = &*target;
            let storage_access_field_names_opt = loop {
                match base {
                    Expr::FieldProjection { target, name, .. } => {
                        idents.push(name);
                        base = target;
                    }
                    Expr::Path(path_expr) => {
                        if path_expr.root_opt.is_none()
                            && path_expr.suffix.is_empty()
                            && path_expr.prefix.fully_qualified.is_none()
                            && path_expr.prefix.generics_opt.is_none()
                            && path_expr.prefix.name.as_str() == "storage"
                        {
                            break Some(idents);
                        }
                        break None;
                    }
                    _ => break None,
                }
            };
            match storage_access_field_names_opt {
                Some(field_names) => {
                    let field_names = field_names.into_iter().rev().cloned().collect();
                    Expression::StorageAccess { field_names, span }
                }
                None => Expression::SubfieldExpression {
                    prefix: Box::new(expr_to_expression(ec, *target)?),
                    field_to_access: name,
                    span,
                },
            }
        }
        Expr::TupleFieldProjection {
            target,
            field,
            field_span,
            ..
        } => Expression::TupleIndex {
            prefix: Box::new(expr_to_expression(ec, *target)?),
            index: match usize::try_from(field) {
                Ok(index) => index,
                Err(..) => {
                    let error = ConvertParseTreeError::TupleIndexOutOfRange { span: field_span };
                    return Err(ec.error(error));
                }
            },
            index_span: field_span,
            span,
        },
        Expr::Ref { ref_token, expr } => unary_op_call(ec, "ref", ref_token.span(), span, *expr)?,
        Expr::Deref { deref_token, expr } => {
            unary_op_call(ec, "deref", deref_token.span(), span, *expr)?
        }
        Expr::Not { bang_token, expr } => unary_op_call(ec, "not", bang_token.span(), span, *expr)?,
        Expr::Mul {
            lhs,
            star_token,
            rhs,
        } => binary_op_call(ec, "multiply", star_token.span(), span, *lhs, *rhs)?,
        Expr::Div {
            lhs,
            forward_slash_token,
            rhs,
        } => binary_op_call(ec, "divide", forward_slash_token.span(), span, *lhs, *rhs)?,
        Expr::Modulo {
            lhs,
            percent_token,
            rhs,
        } => binary_op_call(ec, "modulo", percent_token.span(), span, *lhs, *rhs)?,
        Expr::Add {
            lhs,
            add_token,
            rhs,
        } => binary_op_call(ec, "add", add_token.span(), span, *lhs, *rhs)?,
        Expr::Sub {
            lhs,
            sub_token,
            rhs,
        } => binary_op_call(ec, "subtract", sub_token.span(), span, *lhs, *rhs)?,
        Expr::Shl {
            lhs,
            shl_token,
            rhs,
        } => binary_op_call(ec, "lsh", shl_token.span(), span, *lhs, *rhs)?,
        Expr::Shr {
            lhs,
            shr_token,
            rhs,
        } => binary_op_call(ec, "rsh", shr_token.span(), span, *lhs, *rhs)?,
        Expr::BitAnd {
            lhs,
            ampersand_token,
            rhs,
        } => binary_op_call(ec, "binary_and", ampersand_token.span(), span, *lhs, *rhs)?,
        Expr::BitXor {
            lhs,
            caret_token,
            rhs,
        } => binary_op_call(ec, "binary_xor", caret_token.span(), span, *lhs, *rhs)?,
        Expr::BitOr {
            lhs,
            pipe_token,
            rhs,
        } => binary_op_call(ec, "binary_or", pipe_token.span(), span, *lhs, *rhs)?,
        Expr::Equal {
            lhs,
            double_eq_token,
            rhs,
        } => binary_op_call(ec, "eq", double_eq_token.span(), span, *lhs, *rhs)?,
        Expr::NotEqual {
            lhs,
            bang_eq_token,
            rhs,
        } => binary_op_call(ec, "neq", bang_eq_token.span(), span, *lhs, *rhs)?,
        Expr::LessThan {
            lhs,
            less_than_token,
            rhs,
        } => binary_op_call(ec, "lt", less_than_token.span(), span, *lhs, *rhs)?,
        Expr::GreaterThan {
            lhs,
            greater_than_token,
            rhs,
        } => binary_op_call(ec, "gt", greater_than_token.span(), span, *lhs, *rhs)?,
        Expr::LessThanEq {
            lhs,
            less_than_eq_token,
            rhs,
        } => binary_op_call(ec, "le", less_than_eq_token.span(), span, *lhs, *rhs)?,
        Expr::GreaterThanEq {
            lhs,
            greater_than_eq_token,
            rhs,
        } => binary_op_call(ec, "ge", greater_than_eq_token.span(), span, *lhs, *rhs)?,
        Expr::LogicalAnd { lhs, rhs, .. } => Expression::LazyOperator {
            op: LazyOp::And,
            lhs: Box::new(expr_to_expression(ec, *lhs)?),
            rhs: Box::new(expr_to_expression(ec, *rhs)?),
            span,
        },
        Expr::LogicalOr { lhs, rhs, .. } => Expression::LazyOperator {
            op: LazyOp::Or,
            lhs: Box::new(expr_to_expression(ec, *lhs)?),
            rhs: Box::new(expr_to_expression(ec, *rhs)?),
            span,
        },
        Expr::Reassignment { .. } => {
            let error = ConvertParseTreeError::ReassignmentOutsideOfBlock { span };
            return Err(ec.error(error));
        }
    };
    Ok(expression)
}

fn unary_op_call(
    ec: &mut ErrorContext,
    name: &'static str,
    op_span: Span,
    span: Span,
    arg: Expr,
) -> Result<Expression, ErrorEmitted> {
    Ok(Expression::FunctionApplication {
        name: CallPath {
            prefixes: vec![
                Ident::new_with_override("core", op_span.clone()),
                Ident::new_with_override("ops", op_span.clone()),
            ],
            suffix: Ident::new_with_override(name, op_span),
            is_absolute: false,
        },
        arguments: vec![expr_to_expression(ec, arg)?],
        type_arguments: Vec::new(),
        span,
    })
}

fn binary_op_call(
    ec: &mut ErrorContext,
    name: &'static str,
    op_span: Span,
    span: Span,
    lhs: Expr,
    rhs: Expr,
) -> Result<Expression, ErrorEmitted> {
    Ok(Expression::MethodApplication {
        method_name: MethodName::FromType {
            call_path: CallPath {
                prefixes: vec![
                    Ident::new_with_override("core", op_span.clone()),
                    Ident::new_with_override("ops", op_span.clone()),
                ],
                suffix: Ident::new_with_override(name, op_span),
                is_absolute: true,
            },
            type_name: None,
            type_name_span: None,
        },
        contract_call_params: Vec::new(),
        arguments: vec![expr_to_expression(ec, lhs)?, expr_to_expression(ec, rhs)?],
        type_arguments: Vec::new(),
        span,
    })
}

fn storage_field_to_storage_field(
    ec: &mut ErrorContext,
    storage_field: sway_parse::StorageField,
) -> Result<StorageField, ErrorEmitted> {
    let storage_field = StorageField {
        name: storage_field.name,
        r#type: ty_to_type_info(ec, storage_field.ty)?,
        //initializer: expr_to_expression(storage_field.expr),
    };
    Ok(storage_field)
}

fn statement_to_ast_nodes(
    ec: &mut ErrorContext,
    statement: Statement,
) -> Result<Vec<AstNode>, ErrorEmitted> {
    let ast_nodes = match statement {
        Statement::Let(statement_let) => statement_let_to_ast_nodes(ec, statement_let)?,
        Statement::Item(item) => item_to_ast_nodes(ec, item)?,
        Statement::Expr { expr, .. } => vec![expr_to_ast_node(ec, expr, false)?],
    };
    Ok(ast_nodes)
}

fn fn_arg_to_function_parameter(
    ec: &mut ErrorContext,
    fn_arg: FnArg,
) -> Result<FunctionParameter, ErrorEmitted> {
    let type_span = fn_arg.ty.span();
    let pat_span = fn_arg.pattern.span();
    let name = match fn_arg.pattern {
        Pattern::Wildcard { .. } => {
            let error = ConvertParseTreeError::WildcardPatternsNotSupportedHere { span: pat_span };
            return Err(ec.error(error));
        }
        Pattern::Var { mutable, name } => {
            if let Some(mut_token) = mutable {
                let error = ConvertParseTreeError::MutableBindingsNotSupportedHere {
                    span: mut_token.span(),
                };
                return Err(ec.error(error));
            }
            name
        }
        Pattern::Literal(..) => {
            let error = ConvertParseTreeError::LiteralPatternsNotSupportedHere { span: pat_span };
            return Err(ec.error(error));
        }
        Pattern::Constant(..) => {
            let error = ConvertParseTreeError::ConstantPatternsNotSupportedHere { span: pat_span };
            return Err(ec.error(error));
        }
        Pattern::Constructor { .. } => {
            let error =
                ConvertParseTreeError::ConstructorPatternsNotSupportedHere { span: pat_span };
            return Err(ec.error(error));
        }
        Pattern::Struct { .. } => {
            let error = ConvertParseTreeError::StructPatternsNotSupportedHere { span: pat_span };
            return Err(ec.error(error));
        }
        Pattern::Tuple(..) => {
            let error = ConvertParseTreeError::TuplePatternsNotSupportedHere { span: pat_span };
            return Err(ec.error(error));
        }
    };
    let function_parameter = FunctionParameter {
        name,
        type_id: insert_type(ty_to_type_info(ec, fn_arg.ty)?),
        type_span,
    };
    Ok(function_parameter)
}

fn expr_to_usize(ec: &mut ErrorContext, expr: Expr) -> Result<usize, ErrorEmitted> {
    let span = expr.span();
    let value = match expr {
        Expr::Literal(sway_parse::Literal::Int(lit_int)) => {
            match lit_int.ty_opt {
                None => (),
                Some(..) => {
                    let error = ConvertParseTreeError::IntTySuffixNotSupported { span };
                    return Err(ec.error(error));
                }
            }
            match usize::try_from(lit_int.parsed) {
                Ok(value) => value,
                Err(..) => {
                    let error = ConvertParseTreeError::IntLiteralOutOfRange { span };
                    return Err(ec.error(error));
                }
            }
        }
        _ => {
            let error = ConvertParseTreeError::IntLiteralExpected { span };
            return Err(ec.error(error));
        }
    };
    Ok(value)
}

fn expr_to_u64(ec: &mut ErrorContext, expr: Expr) -> Result<u64, ErrorEmitted> {
    let span = expr.span();
    let value = match expr {
        Expr::Literal(sway_parse::Literal::Int(lit_int)) => {
            match lit_int.ty_opt {
                None => (),
                Some(..) => {
                    let error = ConvertParseTreeError::IntTySuffixNotSupported { span };
                    return Err(ec.error(error));
                }
            }
            match u64::try_from(lit_int.parsed) {
                Ok(value) => value,
                Err(..) => {
                    let error = ConvertParseTreeError::IntLiteralOutOfRange { span };
                    return Err(ec.error(error));
                }
            }
        }
        _ => {
            let error = ConvertParseTreeError::IntLiteralExpected { span };
            return Err(ec.error(error));
        }
    };
    Ok(value)
}

fn path_type_to_supertrait(
    ec: &mut ErrorContext,
    path_type: PathType,
) -> Result<Supertrait, ErrorEmitted> {
    let PathType {
        root_opt,
        prefix,
        mut suffix,
    } = path_type;
    let is_absolute = path_root_opt_to_bool(ec, root_opt)?;
    let (prefixes, call_path_suffix) = match suffix.pop() {
        Some((_double_colon_token, call_path_suffix)) => {
            let mut prefixes = vec![path_type_segment_to_ident(ec, prefix)?];
            for (_double_colon_token, call_path_prefix) in suffix {
                let ident = path_type_segment_to_ident(ec, call_path_prefix)?;
                prefixes.push(ident);
            }
            (prefixes, call_path_suffix)
        }
        None => (Vec::new(), prefix),
    };
    //let PathTypeSegment { fully_qualified, name, generics_opt } = call_path_suffix;
    let PathTypeSegment {
        fully_qualified,
        name,
        ..
    } = call_path_suffix;
    if let Some(tilde_token) = fully_qualified {
        let error = ConvertParseTreeError::FullyQualifiedTraitsNotSupported {
            span: tilde_token.span(),
        };
        return Err(ec.error(error));
    }
    let name = CallPath {
        prefixes,
        suffix: name,
        is_absolute,
    };
    /*
    let type_parameters = match generics_opt {
        Some((_double_colon_token_opt, generic_args)) => {
            generic_args_to_type_parameters(generic_args)
        },
        None => Vec::new(),
    };
    */
    let supertrait = Supertrait {
        name,
        //type_parameters,
    };
    Ok(supertrait)
}

fn path_type_segment_to_ident(
    ec: &mut ErrorContext,
    path_type_segment: PathTypeSegment,
) -> Result<Ident, ErrorEmitted> {
    let PathTypeSegment {
        fully_qualified,
        name,
        generics_opt,
    } = path_type_segment;
    if let Some(tilde_token) = fully_qualified {
        let error = ConvertParseTreeError::FullyQualifiedPathsNotSupportedHere {
            span: tilde_token.span(),
        };
        return Err(ec.error(error));
    }
    if let Some((_double_colon_token, generic_args)) = generics_opt {
        let error = ConvertParseTreeError::GenericsNotSupportedHere {
            span: generic_args.span(),
        };
        return Err(ec.error(error));
    }
    Ok(name)
}

/// Similar to [path_type_segment_to_ident], but allows for the item to be either
/// type arguments _or_ an ident.
fn path_expr_segment_to_ident_or_type_argument(
    ec: &mut ErrorContext,
    path_expr_segment: PathExprSegment,
) -> Result<(Ident, Vec<TypeArgument>), ErrorEmitted> {
    let PathExprSegment {
        fully_qualified,
        name,
        generics_opt,
    } = path_expr_segment;
    if let Some(tilde_token) = fully_qualified {
        let error = ConvertParseTreeError::FullyQualifiedPathsNotSupportedHere {
            span: tilde_token.span(),
        };
        return Err(ec.error(error));
    }
    let generic_args = generics_opt.map(|(_, y)| y);
    let type_args = match generic_args {
        Some(x) => generic_args_to_type_arguments(ec, x)?,
        None => Default::default(),
    };
    Ok((name, type_args))
}
fn path_expr_segment_to_ident(
    ec: &mut ErrorContext,
    path_expr_segment: PathExprSegment,
) -> Result<Ident, ErrorEmitted> {
    let PathExprSegment {
        fully_qualified,
        name,
        generics_opt,
    } = path_expr_segment;
    if let Some(tilde_token) = fully_qualified {
        let error = ConvertParseTreeError::FullyQualifiedPathsNotSupportedHere {
            span: tilde_token.span(),
        };
        return Err(ec.error(error));
    }
    if let Some((_double_colon_token, generic_args)) = generics_opt {
        let error = ConvertParseTreeError::GenericsNotSupportedHere {
            span: generic_args.span(),
        };
        return Err(ec.error(error));
    }
    Ok(name)
}

fn path_expr_to_expression(
    ec: &mut ErrorContext,
    path_expr: PathExpr,
) -> Result<Expression, ErrorEmitted> {
    let span = path_expr.span();
    let expression = if path_expr.root_opt.is_none() && path_expr.suffix.is_empty() {
        let name = path_expr_segment_to_ident(ec, path_expr.prefix)?;
        match name.as_str() {
            "true" => Expression::Literal {
                value: Literal::Boolean(true),
                span,
            },
            "false" => Expression::Literal {
                value: Literal::Boolean(false),
                span,
            },
            _ => Expression::VariableExpression { name, span },
        }
    } else {
        let call_path = path_expr_to_call_path(ec, path_expr)?;
        Expression::DelineatedPath {
            call_path,
            args: Vec::new(),
            span,
            type_arguments: Vec::new(),
        }
    };
    Ok(expression)
}

fn braced_code_block_contents_to_expression(
    ec: &mut ErrorContext,
    braced_code_block_contents: Braces<CodeBlockContents>,
) -> Result<Expression, ErrorEmitted> {
    let span = braced_code_block_contents.span();
    Ok(Expression::CodeBlock {
        contents: braced_code_block_contents_to_code_block(ec, braced_code_block_contents)?,
        span,
    })
}

fn if_expr_to_expression(
    ec: &mut ErrorContext,
    if_expr: IfExpr,
) -> Result<Expression, ErrorEmitted> {
    let span = if_expr.span();
    let IfExpr {
        condition,
        then_block,
        else_opt,
        ..
    } = if_expr;
    let then_block_span = then_block.span();
    let then_block = braced_code_block_contents_to_code_block(ec, then_block)?;
    let else_opt = match else_opt {
        None => None,
        Some((_else_token, tail)) => {
            let expression = match tail {
                ControlFlow::Break(braced_code_block_contents) => {
                    braced_code_block_contents_to_expression(ec, braced_code_block_contents)?
                }
                ControlFlow::Continue(if_expr) => if_expr_to_expression(ec, *if_expr)?,
            };
            Some(Box::new(expression))
        }
    };
    let expression = match condition {
        IfCondition::Expr(condition) => Expression::IfExp {
            condition: Box::new(expr_to_expression(ec, *condition)?),
            then: Box::new(Expression::CodeBlock {
                contents: then_block,
                span: then_block_span,
            }),
            r#else: else_opt,
            span,
        },
        IfCondition::Let { lhs, rhs, .. } => Expression::IfLet {
            scrutinee: pattern_to_scrutinee(ec, *lhs)?,
            expr: Box::new(expr_to_expression(ec, *rhs)?),
            then: then_block,
            r#else: else_opt,
            span,
        },
    };
    Ok(expression)
}

fn path_root_opt_to_bool(
    ec: &mut ErrorContext,
    root_opt: Option<(Option<AngleBrackets<QualifiedPathRoot>>, DoubleColonToken)>,
) -> Result<bool, ErrorEmitted> {
    let b = match root_opt {
        None => false,
        Some((None, _double_colon_token)) => true,
        Some((Some(qualified_path_root), _double_colon_token)) => {
            let error = ConvertParseTreeError::QualifiedPathRootsNotImplemented {
                span: qualified_path_root.span(),
            };
            return Err(ec.error(error));
        }
    };
    Ok(b)
}

fn literal_to_literal(
    ec: &mut ErrorContext,
    literal: sway_parse::Literal,
) -> Result<Literal, ErrorEmitted> {
    let literal = match literal {
        sway_parse::Literal::String(lit_string) => {
            let full_span = lit_string.span();
            let inner_span = Span::new(
                full_span.src().clone(),
                full_span.start() + 1,
                full_span.end() - 1,
                full_span.path().cloned(),
            )
            .unwrap();
            Literal::String(inner_span)
        }
        sway_parse::Literal::Char(lit_char) => {
            let error = ConvertParseTreeError::CharLiteralsNotImplemented {
                span: lit_char.span(),
            };
            return Err(ec.error(error));
        }
        sway_parse::Literal::Int(lit_int) => {
            let LitInt {
                parsed,
                ty_opt,
                span,
            } = lit_int;
            match ty_opt {
                None => {
                    let orig_str = span.as_str();
                    if let Some(hex_digits) = orig_str.strip_prefix("0x") {
                        let num_digits = hex_digits.chars().filter(|c| *c != '_').count();
                        match num_digits {
                            2 => Literal::Byte(u8::try_from(parsed).unwrap()),
                            64 => {
                                let bytes = parsed.to_bytes_be();
                                let mut full_bytes = [0u8; 32];
                                full_bytes[(32 - bytes.len())..].copy_from_slice(&bytes);
                                Literal::B256(full_bytes)
                            }
                            _ => {
                                let error = ConvertParseTreeError::HexLiteralLength { span };
                                return Err(ec.error(error));
                            }
                        }
                    } else if let Some(bin_digits) = orig_str.strip_prefix("0b") {
                        let num_digits = bin_digits.chars().filter(|c| *c != '_').count();
                        match num_digits {
                            8 => Literal::Byte(u8::try_from(parsed).unwrap()),
                            256 => {
                                let bytes = parsed.to_bytes_be();
                                let mut full_bytes = [0u8; 32];
                                full_bytes[(32 - bytes.len())..].copy_from_slice(&bytes);
                                Literal::B256(full_bytes)
                            }
                            _ => {
                                let error = ConvertParseTreeError::BinaryLiteralLength { span };
                                return Err(ec.error(error));
                            }
                        }
                    } else {
                        match u64::try_from(&parsed) {
                            Ok(value) => Literal::Numeric(value),
                            Err(..) => {
                                let error = ConvertParseTreeError::IntLiteralOutOfRange { span };
                                return Err(ec.error(error));
                            }
                        }
                    }
                }
                Some((lit_int_type, _span)) => match lit_int_type {
                    LitIntType::U8 => {
                        let value = match u8::try_from(parsed) {
                            Ok(value) => value,
                            Err(..) => {
                                let error = ConvertParseTreeError::U8LiteralOutOfRange { span };
                                return Err(ec.error(error));
                            }
                        };
                        Literal::U8(value)
                    }
                    LitIntType::U16 => {
                        let value = match u16::try_from(parsed) {
                            Ok(value) => value,
                            Err(..) => {
                                let error = ConvertParseTreeError::U16LiteralOutOfRange { span };
                                return Err(ec.error(error));
                            }
                        };
                        Literal::U16(value)
                    }
                    LitIntType::U32 => {
                        let value = match u32::try_from(parsed) {
                            Ok(value) => value,
                            Err(..) => {
                                let error = ConvertParseTreeError::U32LiteralOutOfRange { span };
                                return Err(ec.error(error));
                            }
                        };
                        Literal::U32(value)
                    }
                    LitIntType::U64 => {
                        let value = match u64::try_from(parsed) {
                            Ok(value) => value,
                            Err(..) => {
                                let error = ConvertParseTreeError::U64LiteralOutOfRange { span };
                                return Err(ec.error(error));
                            }
                        };
                        Literal::U64(value)
                    }
                    LitIntType::I8 | LitIntType::I16 | LitIntType::I32 | LitIntType::I64 => {
                        let error = ConvertParseTreeError::SignedIntegersNotSupported { span };
                        return Err(ec.error(error));
                    }
                },
            }
        }
    };
    Ok(literal)
}

/// Like [path_expr_to_call_path], but instead can potentially return type arguments.
/// Use this when converting a call path that could potentially include type arguments, i.e. the
/// turbofish.
fn path_expr_to_call_path_type_args(
    ec: &mut ErrorContext,
    path_expr: PathExpr,
) -> Result<(CallPath, Vec<TypeArgument>), ErrorEmitted> {
    let PathExpr {
        root_opt,
        prefix,
        mut suffix,
    } = path_expr;
    let is_absolute = path_root_opt_to_bool(ec, root_opt)?;
    let (call_path, type_arguments) = match suffix.pop() {
        Some((_double_colon_token, call_path_suffix)) => {
            let mut prefixes = vec![path_expr_segment_to_ident(ec, prefix)?];
            for (_double_colon_token, call_path_prefix) in suffix {
                let ident = path_expr_segment_to_ident(ec, call_path_prefix)?;
                // note that call paths only support one set of type arguments per call path right
                // now
                prefixes.push(ident);
            }
            let (suffix, ty_args) =
                path_expr_segment_to_ident_or_type_argument(ec, call_path_suffix)?;
            (
                CallPath {
                    prefixes,
                    suffix,
                    is_absolute,
                },
                ty_args,
            )
        }
        None => {
            let (suffix, ty_args) = path_expr_segment_to_ident_or_type_argument(ec, prefix)?;
            (
                CallPath {
                    prefixes: Default::default(),
                    suffix,
                    is_absolute,
                },
                ty_args,
            )
        }
    };
    Ok((call_path, type_arguments))
}

fn path_expr_to_call_path(
    ec: &mut ErrorContext,
    path_expr: PathExpr,
) -> Result<CallPath, ErrorEmitted> {
    let PathExpr {
        root_opt,
        prefix,
        mut suffix,
    } = path_expr;
    let is_absolute = path_root_opt_to_bool(ec, root_opt)?;
    let call_path = match suffix.pop() {
        Some((_double_colon_token, call_path_suffix)) => {
            let mut prefixes = vec![path_expr_segment_to_ident(ec, prefix)?];
            for (_double_colon_token, call_path_prefix) in suffix {
                let ident = path_expr_segment_to_ident(ec, call_path_prefix)?;
                prefixes.push(ident);
            }
            CallPath {
                prefixes,
                suffix: path_expr_segment_to_ident(ec, call_path_suffix)?,
                is_absolute,
            }
        }
        None => CallPath {
            prefixes: Vec::new(),
            suffix: path_expr_segment_to_ident(ec, prefix)?,
            is_absolute,
        },
    };
    Ok(call_path)
}

fn expr_struct_field_to_struct_expression_field(
    ec: &mut ErrorContext,
    expr_struct_field: ExprStructField,
) -> Result<StructExpressionField, ErrorEmitted> {
    let span = expr_struct_field.span();
    let value = match expr_struct_field.expr_opt {
        Some((_colon_token, expr)) => expr_to_expression(ec, *expr)?,
        None => Expression::VariableExpression {
            name: expr_struct_field.field_name.clone(),
            span: span.clone(),
        },
    };
    Ok(StructExpressionField {
        name: expr_struct_field.field_name,
        value,
        span,
    })
}

fn expr_tuple_descriptor_to_expressions(
    ec: &mut ErrorContext,
    expr_tuple_descriptor: ExprTupleDescriptor,
) -> Result<Vec<Expression>, ErrorEmitted> {
    let expressions = match expr_tuple_descriptor {
        ExprTupleDescriptor::Nil => Vec::new(),
        ExprTupleDescriptor::Cons { head, tail, .. } => {
            let mut expressions = vec![expr_to_expression(ec, *head)?];
            for expr in tail {
                expressions.push(expr_to_expression(ec, expr)?);
            }
            expressions
        }
    };
    Ok(expressions)
}

fn asm_block_to_asm_expression(
    ec: &mut ErrorContext,
    asm_block: AsmBlock,
) -> Result<AsmExpression, ErrorEmitted> {
    let whole_block_span = asm_block.span();
    let asm_block_contents = asm_block.contents.into_inner();
    let (returns, return_type) = match asm_block_contents.final_expr_opt {
        Some(asm_final_expr) => {
            let asm_register = AsmRegister {
                name: asm_final_expr.register.as_str().to_owned(),
            };
            let returns = Some((asm_register, asm_final_expr.register.span().clone()));
            let return_type = match asm_final_expr.ty_opt {
                Some((_colon_token, ty)) => ty_to_type_info(ec, ty)?,
                None => TypeInfo::UnsignedInteger(IntegerBits::SixtyFour),
            };
            (returns, return_type)
        }
        None => (None, TypeInfo::Tuple(Vec::new())),
    };
    let registers = {
        asm_block
            .registers
            .into_inner()
            .into_iter()
            .map(|asm_register_declaration| {
                asm_register_declaration_to_asm_register_declaration(ec, asm_register_declaration)
            })
            .collect::<Result<_, _>>()?
    };
    let body = {
        asm_block_contents
            .instructions
            .into_iter()
            .map(|(instruction, _semicolon_token)| instruction_to_asm_op(instruction))
            .collect()
    };
    Ok(AsmExpression {
        registers,
        body,
        returns,
        return_type,
        whole_block_span,
    })
}

fn match_branch_to_match_branch(
    ec: &mut ErrorContext,
    match_branch: sway_parse::MatchBranch,
) -> Result<MatchBranch, ErrorEmitted> {
    let span = match_branch.span();
    Ok(MatchBranch {
        scrutinee: pattern_to_scrutinee(ec, match_branch.pattern)?,
        result: match match_branch.kind {
            MatchBranchKind::Block { block, .. } => {
                let span = block.span();
                Expression::CodeBlock {
                    contents: braced_code_block_contents_to_code_block(ec, block)?,
                    span,
                }
            }
            MatchBranchKind::Expr { expr, .. } => expr_to_expression(ec, expr)?,
        },
        span,
    })
}

fn statement_let_to_ast_nodes(
    ec: &mut ErrorContext,
    statement_let: StatementLet,
) -> Result<Vec<AstNode>, ErrorEmitted> {
    fn unfold(
        ec: &mut ErrorContext,
        pattern: Pattern,
        ty_opt: Option<Ty>,
        expression: Expression,
        span: Span,
    ) -> Result<Vec<AstNode>, ErrorEmitted> {
        let ast_nodes = match pattern {
            Pattern::Wildcard { .. } => {
                let ast_node = AstNode {
                    content: AstNodeContent::Expression(expression),
                    span,
                };
                vec![ast_node]
            }
            Pattern::Var { mutable, name } => {
                let (type_ascription, type_ascription_span) = match ty_opt {
                    Some(ty) => {
                        let type_ascription_span = ty.span();
                        let type_ascription = ty_to_type_info(ec, ty)?;
                        (type_ascription, Some(type_ascription_span))
                    }
                    None => (TypeInfo::Unknown, None),
                };
                let ast_node = AstNode {
                    content: AstNodeContent::Declaration(Declaration::VariableDeclaration(
                        VariableDeclaration {
                            name,
                            type_ascription,
                            type_ascription_span,
                            body: expression,
                            is_mutable: mutable.is_some(),
                        },
                    )),
                    span,
                };
                vec![ast_node]
            }
            Pattern::Literal(..) => {
                let error = ConvertParseTreeError::LiteralPatternsNotSupportedHere { span };
                return Err(ec.error(error));
            }
            Pattern::Constant(..) => {
                let error = ConvertParseTreeError::ConstantPatternsNotSupportedHere { span };
                return Err(ec.error(error));
            }
            Pattern::Constructor { .. } => {
                let error = ConvertParseTreeError::ConstructorPatternsNotSupportedHere { span };
                return Err(ec.error(error));
            }
            Pattern::Struct { .. } => {
                let error = ConvertParseTreeError::StructPatternsNotSupportedHere { span };
                return Err(ec.error(error));
            }
            Pattern::Tuple(pat_tuple) => {
                let mut ast_nodes = Vec::new();

                // Generate a deterministic name for the tuple. Because the parser is single
                // threaded, the name generated below will be stable.
                static COUNTER: AtomicUsize = AtomicUsize::new(0);
                let tuple_name = format!(
                    "{}{}",
                    crate::constants::TUPLE_NAME_PREFIX,
                    COUNTER.load(Ordering::SeqCst)
                );
                COUNTER.fetch_add(1, Ordering::SeqCst);
                let name =
                    Ident::new_with_override(Box::leak(tuple_name.into_boxed_str()), span.clone());

                let (type_ascription, type_ascription_span) = match &ty_opt {
                    Some(ty) => {
                        let type_ascription_span = ty.span();
                        let type_ascription = ty_to_type_info(ec, ty.clone())?;
                        (type_ascription, Some(type_ascription_span))
                    }
                    None => (TypeInfo::Unknown, None),
                };
                let save_body_first = VariableDeclaration {
                    name: name.clone(),
                    type_ascription,
                    type_ascription_span,
                    body: expression,
                    is_mutable: false,
                };
                ast_nodes.push(AstNode {
                    content: AstNodeContent::Declaration(Declaration::VariableDeclaration(
                        save_body_first,
                    )),
                    span: span.clone(),
                });
                let new_expr = Expression::VariableExpression {
                    name,
                    span: span.clone(),
                };
                let tuple_tys_opt = match ty_opt {
                    Some(Ty::Tuple(tys)) => Some(tys.into_inner().into_iter().collect::<Vec<_>>()),
                    _ => None,
                };
                for (index, pattern) in pat_tuple.into_inner().into_iter().enumerate() {
                    let ty_opt = match &tuple_tys_opt {
                        Some(tys) => tys.get(index).cloned(),
                        None => None,
                    };
                    ast_nodes.extend(unfold(
                        ec,
                        pattern,
                        ty_opt,
                        Expression::TupleIndex {
                            prefix: Box::new(new_expr.clone()),
                            index,
                            index_span: span.clone(),
                            span: span.clone(),
                        },
                        span.clone(),
                    )?);
                }
                ast_nodes
            }
        };
        Ok(ast_nodes)
    }
    let span = statement_let.span();
    let initial_expression = expr_to_expression(ec, statement_let.expr)?;
    unfold(
        ec,
        statement_let.pattern,
        statement_let.ty_opt.map(|(_colon_token, ty)| ty),
        initial_expression,
        span,
    )
}

fn dependency_to_include_statement(dependency: Dependency) -> IncludeStatement {
    IncludeStatement {
        alias: None,
        span: dependency.span(),
        path_span: dependency.path.span(),
    }
}

#[allow(dead_code)]
fn generic_args_to_type_parameters(
    ec: &mut ErrorContext,
    generic_args: GenericArgs,
) -> Result<Vec<TypeParameter>, ErrorEmitted> {
    generic_args
        .parameters
        .into_inner()
        .into_iter()
        .map(|x| ty_to_type_parameter(ec, x))
        .collect()
}

fn asm_register_declaration_to_asm_register_declaration(
    ec: &mut ErrorContext,
    asm_register_declaration: sway_parse::AsmRegisterDeclaration,
) -> Result<AsmRegisterDeclaration, ErrorEmitted> {
    Ok(AsmRegisterDeclaration {
        name: asm_register_declaration.register,
        initializer: match asm_register_declaration.value_opt {
            None => None,
            Some((_colon_token, expr)) => Some(expr_to_expression(ec, *expr)?),
        },
    })
}

fn instruction_to_asm_op(instruction: Instruction) -> AsmOp {
    AsmOp {
        op_name: instruction.op_code_ident(),
        op_args: instruction.register_arg_idents(),
        span: instruction.span(),
        immediate: instruction.immediate_ident_opt(),
    }
}

fn pattern_to_scrutinee(
    ec: &mut ErrorContext,
    pattern: Pattern,
) -> Result<Scrutinee, ErrorEmitted> {
    let span = pattern.span();
    let scrutinee = match pattern {
        Pattern::Wildcard { underscore_token } => Scrutinee::CatchAll {
            span: underscore_token.span(),
        },
        Pattern::Var { name, .. } => match name.as_str() {
            "true" => Scrutinee::Literal {
                value: Literal::Boolean(true),
                span,
            },
            "false" => Scrutinee::Literal {
                value: Literal::Boolean(false),
                span,
            },
            _ => Scrutinee::Variable { name, span },
        },
        Pattern::Literal(literal) => Scrutinee::Literal {
            value: literal_to_literal(ec, literal)?,
            span,
        },
        Pattern::Constant(path_expr) => Scrutinee::EnumScrutinee {
            call_path: path_expr_to_call_path(ec, path_expr)?,
            variable_to_assign: Ident::new_no_span("_"),
            span,
        },
        Pattern::Constructor { path, args } => {
            let arg = match iter_to_array(args.into_inner()) {
                Some([arg]) => arg,
                None => {
                    let error = ConvertParseTreeError::ConstructorPatternOneArg { span };
                    return Err(ec.error(error));
                }
            };
            let variable_to_assign = match arg {
                Pattern::Var { mutable, name } => {
                    if mutable.is_some() {
                        let error = ConvertParseTreeError::MutableBindingsNotSupportedHere { span };
                        return Err(ec.error(error));
                    }
                    name
                }
                _ => {
                    let error = ConvertParseTreeError::ConstructorPatternSubPatterns { span };
                    return Err(ec.error(error));
                }
            };
            Scrutinee::EnumScrutinee {
                call_path: path_expr_to_call_path(ec, path)?,
                variable_to_assign,
                span,
            }
        }
        Pattern::Struct { path, fields } => Scrutinee::StructScrutinee {
            struct_name: path_expr_to_ident(ec, path)?,
            fields: {
                fields
                    .into_inner()
                    .into_iter()
                    .map(|field| pattern_struct_field_to_struct_scrutinee_field(ec, field))
                    .collect::<Result<_, _>>()?
            },
            span,
        },
        Pattern::Tuple(pat_tuple) => Scrutinee::Tuple {
            elems: {
                pat_tuple
                    .into_inner()
                    .into_iter()
                    .map(|pattern| pattern_to_scrutinee(ec, pattern))
                    .collect::<Result<_, _>>()?
            },
            span,
        },
    };
    Ok(scrutinee)
}

#[allow(dead_code)]
fn ty_to_type_parameter(ec: &mut ErrorContext, ty: Ty) -> Result<TypeParameter, ErrorEmitted> {
    let name_ident = match ty {
        Ty::Path(path_type) => path_type_to_ident(ec, path_type)?,
        Ty::Infer { underscore_token } => {
            return Ok(TypeParameter {
                type_id: insert_type(TypeInfo::Unknown),
                name_ident: underscore_token.into(),
                trait_constraints: Default::default(),
            })
        }
        Ty::Tuple(..) => panic!("tuple types are not allowed in this position"),
        Ty::Array(..) => panic!("array types are not allowed in this position"),
        Ty::Str { .. } => panic!("str types are not allowed in this position"),
    };
    Ok(TypeParameter {
        type_id: insert_type(TypeInfo::Custom {
            name: name_ident.clone(),
            type_arguments: Vec::new(),
        }),
        name_ident,
        trait_constraints: Vec::new(),
    })
}

#[allow(dead_code)]
fn path_type_to_ident(ec: &mut ErrorContext, path_type: PathType) -> Result<Ident, ErrorEmitted> {
    let PathType {
        root_opt,
        prefix,
        suffix,
    } = path_type;
    if root_opt.is_some() || !suffix.is_empty() {
        panic!("types with paths aren't currently supported");
    }
    path_type_segment_to_ident(ec, prefix)
}

fn path_expr_to_ident(ec: &mut ErrorContext, path_expr: PathExpr) -> Result<Ident, ErrorEmitted> {
    let span = path_expr.span();
    let PathExpr {
        root_opt,
        prefix,
        suffix,
    } = path_expr;
    if root_opt.is_some() || !suffix.is_empty() {
        let error = ConvertParseTreeError::PathsNotSupportedHere { span };
        return Err(ec.error(error));
    }
    path_expr_segment_to_ident(ec, prefix)
}

fn pattern_struct_field_to_struct_scrutinee_field(
    ec: &mut ErrorContext,
    pattern_struct_field: PatternStructField,
) -> Result<StructScrutineeField, ErrorEmitted> {
    let span = pattern_struct_field.span();
    let struct_scrutinee_field = StructScrutineeField {
        field: pattern_struct_field.field_name,
        scrutinee: match pattern_struct_field.pattern_opt {
            Some((_colon_token, pattern)) => Some(pattern_to_scrutinee(ec, *pattern)?),
            None => None,
        },
        span,
    };
    Ok(struct_scrutinee_field)
}

fn assignable_to_expression(
    ec: &mut ErrorContext,
    assignable: Assignable,
) -> Result<Expression, ErrorEmitted> {
    let span = assignable.span();
    let expression = match assignable {
        Assignable::Var(name) => Expression::VariableExpression { name, span },
        Assignable::Index { target, arg } => Expression::ArrayIndex {
            prefix: Box::new(assignable_to_expression(ec, *target)?),
            index: Box::new(expr_to_expression(ec, *arg.into_inner())?),
            span,
        },
        Assignable::FieldProjection { target, name, .. } => Expression::SubfieldExpression {
            prefix: Box::new(assignable_to_expression(ec, *target)?),
            field_to_access: name,
            span,
        },
        Assignable::TupleFieldProjection {
            target,
            field,
            field_span,
            ..
        } => {
            let index = match usize::try_from(field) {
                Ok(index) => index,
                Err(..) => {
                    let error = ConvertParseTreeError::TupleIndexOutOfRange { span: field_span };
                    return Err(ec.error(error));
                }
            };
            Expression::TupleIndex {
                prefix: Box::new(assignable_to_expression(ec, *target)?),
                index,
                index_span: field_span,
                span,
            }
        }
    };
    Ok(expression)
}

fn assignable_to_reassignment_target(
    ec: &mut ErrorContext,
    assignable: Assignable,
) -> Result<ReassignmentTarget, ErrorEmitted> {
    let mut idents = Vec::new();
    let mut base = &assignable;
    loop {
        match base {
            Assignable::FieldProjection { target, name, .. } => {
                idents.push(name);
                base = target;
            }
            Assignable::Var(name) => {
                if name.as_str() == "storage" {
                    let idents = idents.into_iter().rev().cloned().collect();
                    return Ok(ReassignmentTarget::StorageField(idents));
                }
                break;
            }
            Assignable::Index { .. } => break,
            Assignable::TupleFieldProjection { .. } => break,
        }
    }
    let expression = assignable_to_expression(ec, assignable)?;
    Ok(ReassignmentTarget::VariableExpression(Box::new(expression)))
}

fn generic_args_to_type_arguments(
    ec: &mut ErrorContext,
    generic_args: GenericArgs,
) -> Result<Vec<TypeArgument>, ErrorEmitted> {
    generic_args
        .parameters
        .into_inner()
        .into_iter()
        .map(|ty| {
            let span = ty.span();
            let type_id = insert_type(ty_to_type_info(ec, ty)?);
            Ok(TypeArgument { type_id, span })
        })
        .collect()
}

fn path_type_to_type_info(
    ec: &mut ErrorContext,
    path_type: PathType,
) -> Result<TypeInfo, ErrorEmitted> {
    let span = path_type.span();
    let PathType {
        root_opt,
        prefix,
        suffix,
    } = path_type;
    if root_opt.is_some() || !suffix.is_empty() {
        let error = ConvertParseTreeError::FullySpecifiedTypesNotSupported { span };
        return Err(ec.error(error));
    }
    let PathTypeSegment {
        fully_qualified,
        name,
        generics_opt,
    } = prefix;
    if let Some(tilde_token) = fully_qualified {
        let error = ConvertParseTreeError::FullyQualifiedPathsNotSupportedHere {
            span: tilde_token.span(),
        };
        return Err(ec.error(error));
    }
    let type_info = match type_name_to_type_info_opt(&name) {
        Some(type_info) => {
            if let Some((_double_colon_token, generic_args)) = generics_opt {
                let error = ConvertParseTreeError::GenericsNotSupportedHere {
                    span: generic_args.span(),
                };
                return Err(ec.error(error));
            }
            type_info
        }
        None => {
            if name.as_str() == "ContractCaller" {
                let generic_ty = match {
                    generics_opt.and_then(|(_double_colon_token, generic_args)| {
                        iter_to_array(generic_args.parameters.into_inner())
                    })
                } {
                    Some([ty]) => ty,
                    None => {
                        let error = ConvertParseTreeError::ContractCallerOneGenericArg { span };
                        return Err(ec.error(error));
                    }
                };
                let abi_name = match generic_ty {
                    Ty::Path(path_type) => {
                        let call_path = path_type_to_call_path(ec, path_type)?;
                        AbiName::Known(call_path)
                    }
                    Ty::Infer { .. } => AbiName::Deferred,
                    _ => {
                        let error =
                            ConvertParseTreeError::ContractCallerNamedTypeGenericArg { span };
                        return Err(ec.error(error));
                    }
                };
                TypeInfo::ContractCaller {
                    abi_name,
                    address: None,
                }
            } else {
                let type_arguments = match generics_opt {
                    Some((_double_colon_token, generic_args)) => {
                        generic_args_to_type_arguments(ec, generic_args)?
                    }
                    None => Vec::new(),
                };
                TypeInfo::Custom {
                    name,
                    type_arguments,
                }
            }
        }
    };
    Ok(type_info)
}

fn iter_to_array<I, T, const N: usize>(iter: I) -> Option<[T; N]>
where
    I: IntoIterator<Item = T>,
{
    let mut iter = iter.into_iter();
    let mut ret: MaybeUninit<[T; N]> = MaybeUninit::uninit();
    for i in 0..N {
        match iter.next() {
            Some(value) => {
                let array_ptr = ret.as_mut_ptr();
                let start_ptr: *mut T = array_ptr as *mut T;
                let value_ptr: *mut T = unsafe { start_ptr.add(i) };
                unsafe {
                    value_ptr.write(value);
                }
            }
            None => {
                for j in (0..i).rev() {
                    let array_ptr = ret.as_mut_ptr();
                    let start_ptr: *mut T = array_ptr as *mut T;
                    let value_ptr = unsafe { start_ptr.add(j) };
                    unsafe {
                        drop(value_ptr.read());
                    }
                }
                return None;
            }
        }
    }
    let ret = unsafe { ret.assume_init() };
    Some(ret)
}<|MERGE_RESOLUTION|>--- conflicted
+++ resolved
@@ -1,16 +1,10 @@
-use std::sync::atomic::{AtomicUsize, Ordering};
-
-<<<<<<< HEAD
-use crate::ident;
-=======
-use crate::TraitConstraint;
->>>>>>> dabf2014
 use {
     crate::{
         constants::{
             STORAGE_PURITY_ATTRIBUTE_NAME, STORAGE_PURITY_READ_NAME, STORAGE_PURITY_WRITE_NAME,
         },
         error::{err, ok, CompileError, CompileResult, CompileWarning},
+        ident,
         type_engine::{insert_type, AbiName, IntegerBits},
         AbiDeclaration, AsmExpression, AsmOp, AsmRegister, AsmRegisterDeclaration, AstNode,
         AstNodeContent, BuiltinProperty, CallPath, CodeBlock, ConstantDeclaration, Declaration,
@@ -18,11 +12,18 @@
         ImplTrait, ImportType, IncludeStatement, LazyOp, Literal, MatchBranch, MethodName,
         ParseTree, Purity, Reassignment, ReassignmentTarget, ReturnStatement, Scrutinee,
         StorageDeclaration, StorageField, StructDeclaration, StructExpressionField, StructField,
-        StructScrutineeField, Supertrait, SwayParseTree, TraitDeclaration, TraitFn, TreeType,
-        TypeArgument, TypeInfo, TypeParameter, UseStatement, VariableDeclaration, Visibility,
-        WhileLoop,
+        StructScrutineeField, Supertrait, SwayParseTree, TraitConstraint, TraitDeclaration,
+        TraitFn, TreeType, TypeArgument, TypeInfo, TypeParameter, UseStatement,
+        VariableDeclaration, Visibility, WhileLoop,
     },
-    std::{collections::HashMap, convert::TryFrom, iter, mem::MaybeUninit, ops::ControlFlow},
+    std::{
+        collections::HashMap,
+        convert::TryFrom,
+        iter,
+        mem::MaybeUninit,
+        ops::ControlFlow,
+        sync::atomic::{AtomicUsize, Ordering},
+    },
     sway_parse::{
         AbiCastArgs, AngleBrackets, AsmBlock, Assignable, AttributeDecl, Braces, CodeBlockContents,
         Dependency, DoubleColonToken, Expr, ExprArrayDescriptor, ExprStructField,
@@ -69,6 +70,19 @@
     {
         self.errors.push(error.into());
         ErrorEmitted { _priv: () }
+    }
+
+    pub fn errors<I, E>(&mut self, errors: I) -> Option<ErrorEmitted>
+    where
+        I: IntoIterator<Item = E>,
+        E: Into<CompileError>,
+    {
+        let mut emitted_opt = None;
+        self.errors.extend(errors.into_iter().map(|error| {
+            emitted_opt = Some(ErrorEmitted { _priv: () });
+            error.into()
+        }));
+        emitted_opt
     }
 }
 
