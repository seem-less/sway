--- conflicted
+++ resolved
@@ -2436,15 +2436,10 @@
 
     use crate::{
         control_flow_analysis::{ControlFlowGraph, Graph},
-<<<<<<< HEAD
-        semantic_analysis::TypedParseTree,
-=======
-        parser::{Rule, SwayParser},
         semantic_analysis::{
             namespace::{self, Namespace},
-            TreeType, TypedParseTree,
+            TypedParseTree,
         },
->>>>>>> f6b03660
     };
 
     // -------------------------------------------------------------------------------------------------
@@ -2585,16 +2580,9 @@
         };
         let mut namespace = Namespace::init_root(namespace::Module::default());
         TypedParseTree::type_check(
-<<<<<<< HEAD
             sway_parse_tree.tree,
-            crate::create_module(),
-            crate::create_module(),
+            &mut namespace,
             &sway_parse_tree.tree_type,
-=======
-            parse_tree.tree,
-            &mut namespace,
-            &program_type,
->>>>>>> f6b03660
             &build_config,
             &mut dead_code_graph,
         )
